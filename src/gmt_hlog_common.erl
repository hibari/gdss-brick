%%%-------------------------------------------------------------------
%%% Copyright (c) 2009-2013 Hibari developers.  All rights reserved.
%%%
%%% Licensed under the Apache License, Version 2.0 (the "License");
%%% you may not use this file except in compliance with the License.
%%% You may obtain a copy of the License at
%%%
%%%     http://www.apache.org/licenses/LICENSE-2.0
%%%
%%% Unless required by applicable law or agreed to in writing, software
%%% distributed under the License is distributed on an "AS IS" BASIS,
%%% WITHOUT WARRANTIES OR CONDITIONS OF ANY KIND, either express or implied.
%%% See the License for the specific language governing permissions and
%%% limitations under the License.
%%%
%%% File    : gmt_hlog_common.erl
%%% Purpose : Common Hunk log server.
%%%-------------------------------------------------------------------

-module(gmt_hlog_common).

-behaviour(gen_server).

-include("brick.hrl").
-include("brick_public.hrl").
-include("gmt_hlog.hrl").
-include_lib("kernel/include/file.hrl").

-define(WB_BATCH_SIZE, 200). % For write_back buffering.
-define(WAIT_BEFORE_EXIT, timer:sleep(1500)). %% milliseconds

%% API
-export([start_link/1,
         hlog_pid/1,
         stop/1,
         register_local_brick/2,
         unregister_local_brick/2,
         permanently_unregister_local_brick/2,
         full_writeback/0,
         full_writeback/1,
         get_all_registrations/0,
         get_all_registrations/1
        ]).

%% Scavenger API
-export([start_scavenger_commonlog/1,
         stop_scavenger_commonlog/0,
         scavenger_commonlog/1                  % Not commonly used
        ]).

%% Checksum error API
-export([sequence_file_is_bad/2]).

%% Use start/1 only if you know what you're doing; otherwise use start_link/1.
-export([start/1]).

%% gen_server callbacks
-export([init/1,
         handle_call/3,
         handle_cast/2,
         handle_info/2,
         terminate/2,
         code_change/3
        ]).

%% Pass-through to gmt_hlog.
-export([log_file_path/2,
         log_file_path/3,
         log_file_info/2,
         open_log_file/3,
         read_hunk_summary/5,
         write_hunk/7
        ]).


%%%----------------------------------------------------------------------
%%% Types/Specs/Records
%%%----------------------------------------------------------------------

<<<<<<< HEAD
-opaque from() :: {pid(), term()}.

-type orddict() :: list().

-type props() :: list({common_log_name, servername()}).

-type byte_size() :: non_neg_integer().
-type seqnum_hunk_size() :: {seqnum(), byte_size()}.
=======
-type from() :: {pid(),term()}.
>>>>>>> 816b7552

-record(state, {
          name                            :: file:name(),
          hlog_name                       :: file:name(),
          hlog_pid                        :: pid(),
          hlog_dir                        :: dirname(),
          last_seqnum                     :: seqnum(),                 % SeqNum of last writeback
          last_offset                     :: offset(),                 % Offset of last writeback
          reg_dict=orddict:new()          :: orddict(),
          tref                            :: timer:tref(),
          scavenger_tref                  :: timer:tref() | undefined,
          async_writeback_pid             :: pid() | undefined,
          async_writeback_reqs=[]         :: [from()],                 % requesters of current async writeback
          async_writebacks_next_round=[]  :: [from()],                 % requesters of next async writeback
          dirty_buffer_wait               :: non_neg_integer(),        % seconds
          short_long_same_dev_p           :: boolean(),
          first_writeback                 :: boolean()
         }).
-type state_r() :: #state{}.

%% write-back info
-record(wb, {
          exactly_count = 0   :: non_neg_integer(),  % number of metadata tuples to write-back
          exactly_ts = []     :: [metadata_tuple()]  % metadata tuples to write-back
         }).
-type wb_r() :: #wb{}.

-record(scav_progress, {
          copied_hunks = 0    :: non_neg_integer(),
          copied_bytes = 0    :: byte_size(),
          errors       = 0    :: non_neg_integer()
         }).
-type scav_progress_r() :: #scav_progress{}.


%%%===================================================================
%%% API
%%%===================================================================

-spec start_link(props()) -> {ok,pid()} | {error,term()} | ignore.
start_link(PropList) ->
    gen_server:start_link(?MODULE, PropList, []).

-spec start(props()) -> {ok,pid()} | {error,term()} | ignore.
start(PropList) ->
    gen_server:start(?MODULE, PropList, []).

-spec hlog_pid(server()) -> pid().
hlog_pid(Server) ->
    gen_server:call(Server, {hlog_pid}, 300*1000).

-spec stop(server()) -> ok | {error,term()}.
stop(Server) ->
    gen_server:call(Server, {stop}).

-spec register_local_brick(server(), brickname()) -> ok | {error,term()}.
register_local_brick(Server, LocalBrick) when is_atom(LocalBrick) ->
    gen_server:call(Server, {register_local_brick, LocalBrick}).

-spec unregister_local_brick(server(), brickname()) -> ok.
unregister_local_brick(Server, LocalBrick) when is_atom(LocalBrick) ->
    gen_server:call(Server, {unregister_local_brick, LocalBrick}).

-spec permanently_unregister_local_brick(server(), brickname()) -> ok.
permanently_unregister_local_brick(Server, LocalBrick) when is_atom(LocalBrick) ->
    gen_server:call(Server, {permanently_unregister_local_brick, LocalBrick}).

full_writeback() ->
    full_writeback(?GMT_HLOG_COMMON_LOG_NAME).

-spec full_writeback(server()) -> ok | {error,term()}.
full_writeback(Server) ->
    gen_server:call(Server, {full_writeback}, 300*1000).

-spec get_all_registrations() -> list(atom()).
get_all_registrations() ->
    get_all_registrations(?GMT_HLOG_COMMON_LOG_NAME).

-spec get_all_registrations(server()) -> list(atom()).
get_all_registrations(Server) ->
    gen_server:call(Server, {get_all_registrations}, 300*1000).

-spec log_file_path(dirname(), seqnum()) -> dirname().
log_file_path(Dir, SeqNum) ->
    gmt_hlog:log_file_path(Dir, SeqNum).

log_file_path(Dir, SeqNum, Suffix) ->
    gmt_hlog:log_file_path(Dir, SeqNum, Suffix).

-spec open_log_file(dirname(), seqnum(), openmode()) -> {ok, file:fd()} | {error, atom()}.
open_log_file(Dir, SeqNum, Mode) ->
    gmt_hlog:open_log_file(Dir, SeqNum, Mode).

-spec log_file_info(dirname(), seqnum()) -> {ok, filepath(), file:file_info()} | {error, atom()}.
log_file_info(LogDir, SeqNum) ->
    gmt_hlog:log_file_info(LogDir, SeqNum).

read_hunk_summary(A, B, C, D, E) ->
    gmt_hlog:read_hunk_summary(A, B, C, D, E).

-spec write_hunk(server(), brickname(), hlogtype(), key(), typenum(),
                 CBlobs::blobs(), UBlobs::blobs()) ->
                        {ok, seqnum(), offset()} | {hunk_too_big, len()} | no_return().
write_hunk(A, B, C, D, E, F, G) ->
    gmt_hlog:write_hunk(A, B, C, D, E, F, G).

-spec sequence_file_is_bad(seqnum(), offset()) -> ok.
sequence_file_is_bad(SeqNum, Offset) ->
    gen_server:call(?GMT_HLOG_COMMON_LOG_NAME,
                    {sequence_file_is_bad, SeqNum, Offset}).

%%%===================================================================
%%% gen_server callbacks
%%%===================================================================

%%--------------------------------------------------------------------
%% @private
%% @doc
%% Initiates the server
%%
%% @spec init(Args) -> {ok, State} |
%%                     {ok, State, Timeout} |
%%                     ignore |
%%                     {stop, Reason}
%% @end
%%--------------------------------------------------------------------
init(PropList) ->
    CName = proplists:get_value(common_log_name, PropList, commonLogDefault),
    undefined = proplists:get_value(dir, PropList), % sanity: do not use
    try
        case whereis(CName) of
            undefined ->
                register(CName, self()),
                process_flag(priority, high),
                process_flag(trap_exit, true),
                (catch exit(whereis(gmt_hlog:log_name2reg_name(CName)), kill)),
                timer:sleep(150),
                {ok, Log} = gmt_hlog:start_link([{name, CName}|PropList]),
                LogDir = gmt_hlog:log_name2data_dir(CName),
                {SeqNum, Off} = read_flush_file(LogDir),
                self() ! do_sync_writeback,
                %% Use timer instead of brick_itimer: it allows QC testing
                %% without GDSS app running, and there's only one of
                %% these things per app.
                {ok, TRef} = timer:send_interval(1000, do_async_writeback),
                SupressScavenger = prop_or_application_env_bool(
                                     brick_scavenger_suppress,
                                     suppress_scavenger, PropList,
                                     false),
                ScavengerTRef =
                    case SupressScavenger of
                        false ->
                            {ok, STR} = schedule_next_daily_scavenger(),
                            STR;
                        true ->
                            undefined
                    end,
                {ok, DirtySec} = application:get_env(gdss_brick, brick_dirty_buffer_wait),
                SameDevP = short_long_same_dev_p(LogDir),

                {ok, #state{name = CName, hlog_pid = Log, hlog_name = CName,
                            hlog_dir = LogDir,
                            last_seqnum = SeqNum, last_offset = Off,
                            tref = TRef,
                            scavenger_tref = ScavengerTRef,
                            dirty_buffer_wait = DirtySec,
                            short_long_same_dev_p = SameDevP,
                            first_writeback = true
                           }};
            _Pid ->
                ignore
        end
    catch
        _X:_Y ->
            ?E_ERROR("init error: ~p ~p at ~p", [_X, _Y, erlang:get_stacktrace()]),
            ignore
    end.

prop_or_application_env_bool(ConfName, PropName, PropList, Default) ->
    gmt_util:boolean_ify(prop_or_application_env(ConfName, PropName, PropList, Default)).

prop_or_application_env(ConfName, PropName, PropList, Default) ->
    case proplists:get_value(PropName, PropList, not_in_list) of
        not_in_list ->
            case application:get_env(gdss_brick, ConfName) of
                undefined ->
                    Default;
                {ok, Res} ->
                    Res
            end;
        Prop ->
            Prop
    end.

%%--------------------------------------------------------------------
%% @private
%% @doc
%% Handling call messages
%%
%% @spec handle_call(Request, From, State) ->
%%                                   {reply, Reply, State} |
%%                                   {reply, Reply, State, Timeout} |
%%                                   {noreply, State} |
%%                                   {noreply, State, Timeout} |
%%                                   {stop, Reason, Reply, State} |
%%                                   {stop, Reason, State}
%% @end
%%--------------------------------------------------------------------
handle_call({hlog_pid}, _From, State) ->
    {reply, State#state.hlog_pid, State};
handle_call({register_local_brick, Brick}, From, State) ->
    case do_register_local_brick(Brick, State) of
        %% This is a hack.  We're assuming that the amount of time
        %% required for a full writeback of everyone is pretty short.
        %% So this will writeback everything to Brick as a
        %% side-effect, then Brick can do its WAL fold in peace &
        %% harmony.
        {ok, NewState} ->
            {noreply, schedule_async_writeback(From, NewState)}
    end;
handle_call({unregister_local_brick, Brick}, _From, State) ->
    {Reply, NewState} = do_unregister_local_brick(Brick, State),
    {reply, Reply, NewState};
handle_call({permanently_unregister_local_brick, Brick}, _From, State) ->
    {Reply, NewState} = do_permanently_unregister_local_brick(Brick, State),
    {reply, Reply, NewState};
handle_call({full_writeback}, From, State) ->
    NewState = schedule_async_writeback(From, State),
    {noreply, NewState};
handle_call({get_all_registrations}, _From, State) ->
    {reply, do_get_all_registrations(State), State};
handle_call({sequence_file_is_bad, SeqNum, Offset}, _From, State) ->
    NewState = do_sequence_file_is_bad(SeqNum, Offset, State),
    {reply, ok, NewState};
handle_call({stop}, _From, State) ->
    {stop, normal, ok, State};
handle_call(_X, _From, State) ->
    {reply, {go_away_you_hooligan, _X}, State}.

%%--------------------------------------------------------------------
%% @private
%% @doc
%% Handling cast messages
%%
%% @spec handle_cast(Msg, State) -> {noreply, State} |
%%                                  {noreply, State, Timeout} |
%%                                  {stop, Reason, State}
%% @end
%%--------------------------------------------------------------------
handle_cast(_Msg, State) ->
    {noreply, State}.

%%--------------------------------------------------------------------
%% @private
%% @doc
%% Handling all non call/cast messages
%%
%% @spec handle_info(Info, State) -> {noreply, State} |
%%                                   {noreply, State, Timeout} |
%%                                   {stop, Reason, State}
%% @end
%%--------------------------------------------------------------------
handle_info(do_sync_writeback, State) ->
    %%io:format("TOP: info: do_sync_writeback\n"),
    NewState = do_sync_writeback(State),
    {noreply, NewState#state{first_writeback = false}};
handle_info(do_async_writeback, #state{async_writeback_pid = undefined,
                                       async_writeback_reqs = [],
                                       async_writebacks_next_round = NextReqs} = State) ->
    ParentPid = self(),
    %% Pattern-matching should assure that do_sync_writeback() has
    %% encountered no errors if it returns. A pattern match failure
    %% will kill the child, so it can't update our parent.
    {Pid, _Ref} = spawn_monitor(fun() ->
                                        S = do_sync_writeback(State),
                                        ParentPid ! {async_writeback_finished,
                                                     self(),
                                                     S#state.last_seqnum,
                                                     S#state.last_offset},
                                        exit(normal)
                                end),
    {noreply, State#state{async_writeback_pid=Pid,
                          async_writeback_reqs=NextReqs,
                          async_writebacks_next_round = []}};
handle_info(do_async_writeback, #state{async_writeback_pid=Pid,
                                       async_writeback_reqs=Reqs}=State)
  when is_pid(Pid) ->
    if Reqs =:= [] ->
            ?E_WARNING("async writeback proc ~p hasn't finished yet", [Pid]);
       true ->
            %% don't warn if in progress due to an external request
            noop
    end,
    {noreply, State};
handle_info({async_writeback_finished, Pid, NewSeqNum, NewOffset},
            #state{async_writeback_pid=Pid,
                   async_writeback_reqs=Reqs,
                   last_seqnum=SeqNum,
                   last_offset=Offset}=State) ->
    %% update state
    NewState = if NewSeqNum > SeqNum orelse
                  (NewSeqNum =:= SeqNum andalso NewOffset > Offset) ->
                       State#state{last_seqnum=NewSeqNum, last_offset=NewOffset};
                  (NewSeqNum =:= SeqNum andalso NewOffset =:= Offset) ->
                       State;
                  true ->
                       ?E_NOTICE("async_writeback_finished - Illegal position: "
                                 "last seq/off ~p ~p, new seq/off ~p ~p",
                               [SeqNum, Offset, NewSeqNum, NewOffset]),
                       State
               end,
    %% reply to callers
    _ = [ gen_server:reply(From, ok) || From <- Reqs ],
    {noreply, NewState#state{async_writeback_reqs = []}};
handle_info(start_daily_scavenger, State) ->
    timer:sleep(2 * 1000),
    {ok, ScavengerTRef} = schedule_next_daily_scavenger(),
    {ok, Percent} = application:get_env(gdss_brick, brick_skip_live_percentage_greater_than),
    {ok, WorkDir} = application:get_env(gdss_brick, brick_scavenger_temp_dir),
    PropList = [{skip_live_percentage_greater_than, Percent},
                {work_dir, WorkDir}],
    %% Self-deadlock with get_all_registrations(), must use worker.
    spawn(fun() -> start_scavenger_commonlog(PropList) end),
    {noreply, State#state{scavenger_tref=ScavengerTRef}};
handle_info({'DOWN', _Ref, _, Pid, Reason},
            #state{async_writeback_pid=Pid, async_writeback_reqs=Reqs}=State) ->
    %% schedule next round
    _ = schedule_async_writeback(State),
    %% if any, reply to callers with error
    _ = [ gen_server:reply(From, {error, Reason}) || From <- Reqs ],
    {noreply, State#state{async_writeback_pid=undefined, async_writeback_reqs=[]}};
handle_info({'DOWN', Ref, _, _, _}, #state{reg_dict=Dict}=State) ->
    NewDict = orddict:filter(fun(_K, V) when V /= Ref -> true;
                                (_, _)                -> false
                             end, Dict),
    {noreply, State#state{reg_dict=NewDict}};
handle_info({'EXIT', Pid, Reason}, #state{hlog_pid = Pid} = State) ->
    {stop,Reason,State#state{hlog_pid=undefined}};
handle_info(_Info, State) ->
    ?E_ERROR("~p got msg ~p", [self(), _Info]),
    {noreply, State}.

%%--------------------------------------------------------------------
%% @private
%% @doc
%% This function is called by a gen_server when it is about to
%% terminate. It should be the opposite of Module:init/1 and do any
%% necessary cleaning up. When it returns, the gen_server terminates
%% with Reason. The return value is ignored.
%%
%% @spec terminate(Reason, State) -> void()
%% @end
%%--------------------------------------------------------------------
terminate(_Reason, #state{hlog_pid=HLogPid,tref=TRef,scavenger_tref=ScavengerTRef}) ->
    _ = if ScavengerTRef =/= undefined ->
                timer:cancel(ScavengerTRef);
           true ->
                noop
        end,
    _ = timer:cancel(TRef),
    _ = if HLogPid =/= undefined ->
                gmt_hlog:stop(HLogPid);
           true ->
                noop
        end,
    ok.

%%--------------------------------------------------------------------
%% @private
%% @doc
%% Convert process state when code is changed
%%
%% @spec code_change(OldVsn, State, Extra) -> {ok, NewState}
%% @end
%%--------------------------------------------------------------------
code_change(_OldVsn, State, _Extra) ->
    {ok, State}.

%%%===================================================================
%%% Internal functions
%%%===================================================================

flush_path(S_or_Str) ->
    flush_log_dir(S_or_Str) ++ "/flush".

flush_tmpsuffix() ->
    gmt_util:list_ify(brick_server:make_timestamp()). % Lazy

flush_log_dir(S) when is_record(S, state) ->
    S#state.hlog_dir;
flush_log_dir(Str) when is_list(Str) ->
    Str.

read_flush_file(S_or_Str) ->
    try
        {ok, [Tuple]} = file:consult(flush_path(S_or_Str)),
        Tuple
    catch _X:_Y ->
            {0, 0}
    end.

write_flush_file(SeqNum, Offset, S) ->
    RealPath = flush_path(S),
    Suffix = flush_tmpsuffix(),
    Fun = fun(FH) -> ok = io:format(FH, "~w.\n", [{SeqNum, Offset}]) end,
    ok = brick_server:replace_file_sync(RealPath, Suffix, Fun).

schedule_async_writeback(#state{async_writebacks_next_round=NextReqs}=S) ->
    if NextReqs =/= [] ->
            self() ! do_async_writeback;
       true ->
            noop
    end,
    S.

schedule_async_writeback(From, #state{async_writebacks_next_round=NextReqs}=S) ->
    if NextReqs =:= [] ->
            self() ! do_async_writeback;
       true ->
            noop
    end,
    S#state{async_writebacks_next_round=[From|NextReqs]}.

do_sync_writeback(S) ->
    %% Oi oi oi, this was a pernicious bug.  !@#$!
    %%
    %% Symptom: Intermittent chunks of NUL bytes in various local log
    %%          shortterm files, approx 100-a few Kbyte large.  It seems as
    %%          if small numbers of contiguous chunks aren't copied from
    %%          CommonLog shortterm to local shortterm.
    %% Find via: hlog_local_qc.erl:nul_check().
    %%
    %% If GDSS were shut down less than 60 seconds after the NULs
    %% appear, then remove all local shortterm files, remove the
    %% hlog.commonLogServer/flush file, then restart GDSS, *then* run
    %% nul_check(), the errors would disappear.  Which means that all
    %% the hunks were written to CommonLog shortterm correctly, but
    %% somehow this function wasn't reading 100% of them.
    %%
    %% There's a nasty, evil race between the hunk buffering that we
    %% do and the updating of the #state.last_offset value?  Because
    %% if we ask for CommonLog's physical file position at this
    %% moment, the chunks of NUL bytes never appear.

    {EndSeqNum, EndOffset} =
        gmt_hlog:get_current_seqnum_and_file_position(S#state.hlog_pid),
    %% ?DBG_TLOG("do_sync_writeback: end_seq ~w, end_offset ~w", [EndSeqNum, EndOffset]),
    {ok, Count1} = do_metadata_hunk_writeback(S#state.last_seqnum,
                                              S#state.last_offset,
                                              EndSeqNum, EndOffset, S),
    {ok, Bytes2} = do_bigblob_hunk_writeback(S#state.last_seqnum,
                                             S#state.last_offset, S),
    %% ?DBG_TLOG("do_sync_writeback: counts ~w, ~w", [Count1, Bytes2]),

    %% OK, we're written everything back to where they need to be.
    %% However, all of those writes were asynchronous and probably
    %% have not reached stable storage.  Therefore, we wait for the OS
    %% to flush it sometime between now and S#state.dirty_buffer_wait
    %% seconds from now.  We'll cheat by simply recording this
    %% particular writeback that many seconds in the future.
    if Count1 + Bytes2 > 0 ->
            _ = spawn_future_tasks_after_dirty_buffer_wait(EndSeqNum, EndOffset, S),
            ok;
       true ->
            ok
    end,
    S#state{last_seqnum = EndSeqNum, last_offset = EndOffset}.

do_metadata_hunk_writeback(OldSeqNum, OldOffset, StopSeqNum, StopOffset, S)->
    FiltFun = fun(N) ->
                      N >= OldSeqNum
              end,
    Fun = fun(#hunk_summ{seq=SeqNum, off=Offset}=_H, _FH, _WB)
                when SeqNum =:= OldSeqNum, Offset < OldOffset ->
                  %% It would be really cool if we could advance the
                  %% file pos of FH, but our caller is keeping track
                  %% of its own file offsets, so calling
                  %% file:position/2 on this file handle doesn't do
                  %% anything useful, alas. Instead, we'll use the
                  %% magic return value to tell fold_a_file() to use a
                  %% new offset for the next iteration.
                  {{{new_offset, OldOffset}}};
             (#hunk_summ{seq=SeqNum, off=Offset}=_H, _FH, WB)
                when {SeqNum, Offset} >= {StopSeqNum, StopOffset} ->
                  %% Do nothing here: our folding has moved past where
                  %% we need to process ... this hunk will be
                  %% processed later.
                  WB;
             (#hunk_summ{type=?LOCAL_RECORD_TYPENUM, u_len=[BLen]}=H, FH,
              #wb{exactly_count=Count, exactly_ts=Ts}=WB) ->
                  UBlob = gmt_hlog:read_hunk_member_ll(FH, H, undefined, 1),
                  if size(UBlob) =/= BLen ->
                          %% This should never happen.
                          QQQPath = "/tmp/foo.QQQbummer." ++ integer_to_list(element(3, now())),
                          DebugInfo = [{args, [OldSeqNum, OldOffset, StopSeqNum, StopOffset, S]},
                                       {h, H}, {wb, WB}, {info, process_info(self())}],
                          ok = file:write_file(QQQPath, term_to_binary(DebugInfo)),
                          ?E_CRITICAL("Error during write back: ~p ~p wanted blob size ~p but got ~p",
                                      [H#hunk_summ.seq, H#hunk_summ.off, BLen, size(UBlob)]);
                     true ->
                          ok
                  end,
                  T = binary_to_term(UBlob),
                  %% This tuple is sortable the way we need it, as-is.
                  WB#wb{exactly_count= Count + 1, exactly_ts= [T|Ts]};
             (_H, _FH, WB) ->
                  %% These are copied by do_bigblob_hunk_writeback() instead.
                  WB
          end,

    case gmt_hlog:fold(shortterm, S#state.hlog_dir, Fun, FiltFun, #wb{}) of
        {#wb{exactly_count=0}, []} ->
            {ok, 0};

        {#wb{exactly_ts=Ts, exactly_count=Count}=WB, []} ->
            ?E_DBG("~w hunks to write back", [Count]),
            ok = write_back_exactly_to_logs(Ts, S),
            ok = write_back_to_stable_storege(WB, S),
            {ok, Count};

        {#wb{exactly_count=Count}, ErrList} ->
            %% The fold that we just finished is: a). data that's
            %% likely less than 1 second old, and b). data that has
            %% some sanity checking that will be checked later:
            %%
            %%   1. A value blob that remains in the CommonLog.  In
            %%   this case, an attempt to fetch the blob will cause a
            %%   failure that can be repaired later.
            %%
            %%   2. A metadata blob that requires copying to the owner
            %%   brick's private log.  In the event that a checkpoint
            %%   happens later, then we'll never have to read the
            %%   missing data, and life is good.  If a brick's init +
            %%   WAL scan hits the missing data, it can crash to cause
            %%   a failure that can be repaired later.
            ?ELOG_WARNING("ErrList = ~p", [ErrList]),
            ErrStr = lists:flatten(io_lib:format("~P", [ErrList, 25])),
            gmt_util:set_alarm({?MODULE, ErrStr},
                               "Potential data-corrupting error occurred, "
                               "check all log files for details"),
            if S#state.first_writeback =:= false ->
                    ?WAIT_BEFORE_EXIT,
                    exit({error_list, S#state.hlog_dir, ErrList});
               true ->
                    %% If we exit() here when we're doing our initial
                    %% writeback after init time, then we can never
                    %% start. It's better to start than to never be
                    %% able to start.
                    %% {ok, WB2#wb.exactly_count}
                    {ok, Count}
            end
    end.

peek_first_brick_name(Ts) ->
    case Ts of
        [T|_] -> element(2, T);
        []    -> ''
    end.

write_back_exactly_to_logs(Ts, S) ->
    %% Sort metadata tuples by brickname, seqnum, and offset.
    SortedTs = lists:sort(Ts),
    FirstBrickName = peek_first_brick_name(SortedTs),
    write_back_to_local_log(SortedTs, undefined, 0, undefined,
                            FirstBrickName, [], ?WB_BATCH_SIZE, S).

%% -spec write_back_to_local_log([metadata_tuple()], state_r()) -> ????.
write_back_to_local_log([{eee, LocalBrickName, SeqNum, Offset, _Key, _TypeNum,
                          H_Len, H_Bytes}|Ts] = AllTs,
                        LogSeqNum,
                        LogFH_pos,
                        I_LogFH,
                        LastBrickName,
                        I_TsAcc,
                        Count,
                        S)
  when Count > 0,
       LocalBrickName =:= LastBrickName ->

    {LogFH, TsAcc} =
        if LogSeqNum =:= SeqNum andalso I_LogFH =/= undefined ->
                {I_LogFH, I_TsAcc};
           true ->
                if I_LogFH =/= undefined ->
                        write_back_metadata_hunk(I_LogFH, lists:reverse(I_TsAcc));
                   true ->
                        ok
                end,
                %% ?DBG_TLOG("write_back_to_local_log [close] ~w", [I_LogFH]),
                (catch file:close(I_LogFH)),

                LogDir = gmt_hlog:log_name2data_dir(LocalBrickName),
                {ok, Lfh} = open_log_file_mkdir(LogDir, SeqNum, [read,write,binary]),
                case check_hlog_header(Lfh) of
                    created ->
                        ?E_INFO("Created local log file with sequence ~w: ~s",
                                [SeqNum, gmt_hlog:log_file_path(LogDir, SeqNum)]);
                    ok ->
                        ok
                end,
                {Lfh, []}
        end,
    if TsAcc =:= [] ->
            %% ?E_DBG("1a", []),
            {ok, Offset} = file:position(LogFH, {bof, Offset}),
            write_back_to_local_log(Ts, SeqNum, Offset + H_Len,
                                    LogFH, LocalBrickName,
                                    [H_Bytes|TsAcc],
                                    Count - 1, S);

       LogSeqNum =:= SeqNum, LogFH_pos =:= Offset ->
            %% ?E_DBG("1b", []),
            write_back_to_local_log(Ts, SeqNum, Offset + H_Len,
                                    LogFH, LocalBrickName,
                                    [H_Bytes|TsAcc],
                                    Count - 1, S);
       true ->
            %% ?E_DBG("1c", []),
            %% Writeback!
            write_back_to_local_log(AllTs, SeqNum, LogFH_pos, LogFH,
                                    LastBrickName, TsAcc, 0, S)
    end;

%% Writeback what we have at the current LogFH file position (already
%% set!), then reset accumulators & counter and resume iteration.
write_back_to_local_log(AllTs, SeqNum, _LogFH_pos, LogFH,
                        LastBrickName, TsAcc, _Count, S)
  when LogFH =/= undefined ->
    %% ?E_DBG("2", []),
    write_back_metadata_hunk(LogFH, lists:reverse(TsAcc)),
    ?E_DBG("Wrote ~w hunks for ~w", [length(TsAcc), LastBrickName]),
    case peek_first_brick_name(AllTs) of
        LastBrickName ->
            %% ?E_DBG("2a", []),
            write_back_to_local_log(AllTs, SeqNum, 0, LogFH,
                                    LastBrickName, [], ?WB_BATCH_SIZE, S);
        OtherBrickName ->
            %% ?E_DBG("2b", []),
            (catch file:close(LogFH)),
            write_back_to_local_log(AllTs, undefined, 0, undefined,
                                    OtherBrickName, [], ?WB_BATCH_SIZE, S)
    end;

%% No more input, perhaps one last writeback?
write_back_to_local_log([] = AllTs, SeqNum, FH_pos, LogFH,
                        LastBrickName, TsAcc, _Count, S) ->
    %% ?E_DBG("3", []),
    if TsAcc =:= [] ->
            %% ?E_DBG("3a", []),
            (catch file:close(LogFH)),
            ok;
       true ->
            %% ?E_DBG("3b", []),
            %% Writeback one last time.
            write_back_to_local_log(AllTs, SeqNum, FH_pos, LogFH,
                                    LastBrickName, TsAcc, 0, S)
    end.

-spec write_back_to_stable_storege(wb_r(), state_r()) -> ok | {error, [term()]}.
write_back_to_stable_storege(#wb{exactly_ts=MetadataTuples}, S) ->
    %% Sort metadata tuples by brickname, seqnum, and offset.
    GroupedByBrick = group_store_tuples_by_brick(MetadataTuples),
    Errors0 = [write_back_to_stable_storege1(BrickName, Tuples, S, [])
               || {BrickName, Tuples} <- GroupedByBrick ],
    case lists:filter(fun(Error) -> Error =/= [] end, Errors0) of
        [] ->
            ok;
        Errors1 ->
            {error, Errors1}
    end.

%% @doc Returns a list of {brickname(), [metadata_tuple()]}. Each store tuples
%% are sorted by seqnum() and offset().
-spec group_store_tuples_by_brick([metadata_tuple()]) -> [{brickname(), [metadata_tuple()]}].
group_store_tuples_by_brick(MetaDataTuples) ->
    GroupedByBrick = lists:foldl(fun({eee, BrickName, _SeqNum, _Offset, _Key, _TypeNum,
                                      _HunkLen, _HunkBytes}=Tuple, Dict) ->
                                         case Dict:find(BrickName) of
                                             {ok, Tuples} ->
                                                 Dict:store(BrickName, [Tuple|Tuples]);
                                             error ->
                                                 Dict:store(BrickName, [Tuple])
                                         end
                                 end, dict:new(), MetaDataTuples),
    [ {BrickName, lists:sort(Tuples)} || {BrickName, Tuples} <- dict:to_list(GroupedByBrick) ].

-spec write_back_to_stable_storege1(brickname(), [metadata_tuple()], state_r(), [term()]) -> [term()].
write_back_to_stable_storege1(_BrickName, [], _Status, Errors) ->
    lists:reverse(Errors);
write_back_to_stable_storege1(BrickName,
                              [{eee, _BrickName, _SeqNum, _Offset, _Key, _TypeNum,
                                _H_Len, [Summary, CBlobs, _UBlobs]} | MetaDataTuples],
                              Status,
                              Errors) ->
    case gmt_hlog:parse_hunk_summary(Summary) of
        #hunk_summ{c_len=CLen}=ParsedSummary ->
            MetadataBin = gmt_hlog:get_hunk_cblob_member(ParsedSummary, CBlobs, 1),
            MetadataTuples = binary_to_term(MetadataBin),
            DoOps = [ element(1, M) || M <- MetadataTuples ],
            CLenWarning = if
                              length(CLen) =:= 1 ->
                                  "";
                              true ->
                                  " !!!!!!!!!!!!!!!!!!!!!!!!"
                          end,
            ?E_DBG("BrickName: ~w, DoOps: ~p, CLen: ~w~s",
                   [BrickName, DoOps, CLen, CLenWarning]);
        too_big ->
            ?E_DBG("Hunk is too big to parse !!!!!!!!!!!!!!!!!", [])
    end,
    write_back_to_stable_storege1(BrickName, MetaDataTuples, Status, Errors).

-spec check_hlog_header(file:fd()) -> ok | created.
check_hlog_header(FH) ->
    FileHeader = gmt_hlog:file_header_version_1(),
    {ok, 0} = file:position(FH, {bof, 0}),
    case file:read(FH, erlang:iolist_size(FileHeader)) of
        %% Kosher cases only
        {ok, FileHeader} ->
            ok;
        eof -> % File is 0 bytes or at least smaller than header
            {ok, 0} = file:position(FH, {bof, 0}),
            ok = file:write(FH, FileHeader),
            created
    end.

-spec open_log_file_mkdir(dirname(), seqnum(), openmode()) -> {ok, file:fd()} | {error, atom()}.
open_log_file_mkdir(Dir, SeqNum, Options) when SeqNum > 0 ->
    case gmt_hlog:open_log_file(Dir, SeqNum, Options) of
        {error, enoent} ->
            ok = file:make_dir(Dir), % FIX later: ICKY assumption!! SeqNum > 0.
            ok = file:make_dir(Dir ++ "/s"), % FIX later: ICKY assumption!!
            ?DBG_TLOG("open_log_file_mkdir ~s", [Dir]),
            open_log_file_mkdir(Dir, SeqNum, Options);
        Res ->
            Res
    end.

-spec write_back_metadata_hunk(file:fd(), iodata()) -> ok.
write_back_metadata_hunk(LogFH, LogBytes) ->
    ok = file:write(LogFH, LogBytes),
    ok.

do_register_local_brick(Brick, #state{reg_dict = _Dict} = S) ->
    _ = file:make_dir(brick_registration_dir(S)),
    ok = create_registration_file(Brick, S),
    {ok, S}.

do_unregister_local_brick(_Brick, #state{reg_dict = _Dict} = S) ->
    {ok, S}.

do_permanently_unregister_local_brick(Brick, S) ->
    case lists:member(Brick, do_get_all_registrations(S)) of
        true ->
            ok = delete_registration_file(Brick, S),
            {ok, S};
        false ->
            {not_found, S}
    end.

spawn_future_tasks_after_dirty_buffer_wait(EndSeqNum, EndOffset, S) ->
    %% Advancing the common log's sequence number isn't really a
    %% future task, but doing it asyncly is a good idea.
    spawn(fun() ->
                  {ok, MinMB} = application:get_env(gdss_brick, brick_min_log_size_mb),
                  if EndOffset > MinMB * 1024 * 1024 div 2 ->
                          ?DBG_TLOG("spawn_future_tasks_after_dirty_buffer_wait [advance, 1]", []),
                          %% NOTE: not checking for success or failure
                          %% ... it doesn't matter
                          _ = gmt_hlog:advance_seqnum(S#state.hlog_pid, 1),
                          ok;
                     true ->
                          ok
                  end,
                  timer:sleep(S#state.dirty_buffer_wait * 1000),
                  ?DBG_TLOG("spawn_future_tasks_after_dirty_buffer_wait [flush]", []),
                  ok = write_flush_file(EndSeqNum, EndOffset, S),

                  if EndSeqNum > S#state.last_seqnum ->
                          _ = clean_old_seqnums(EndSeqNum, S),
                          ok;
                     true ->
                          ok
                  end,
                  ?DBG_TLOG("spawn_future_tasks_after_dirty_buffer_wait [exit]", []),
                  ?WAIT_BEFORE_EXIT,
                  exit(normal)
          end).

clean_old_seqnums(EndSeqNum, S) ->
    OldSeqs = [N || N <- gmt_hlog:find_current_log_seqnums(S#state.hlog_dir),
                    N < EndSeqNum],
    if S#state.short_long_same_dev_p ->
            ?DBG_TLOG("clean_old_seqnums [same] ~w", [OldSeqs]),
            _ = [gmt_hlog:move_seq_to_longterm(S#state.hlog_pid, N) ||
                    N <- OldSeqs];
       true ->
            ?DBG_TLOG("clean_old_seqnums [diff] ~w", [OldSeqs]),
            _ = [file:delete(gmt_hlog:log_file_path(S#state.hlog_dir, N)) ||
                    N <- OldSeqs],
            ?DBG_TLOG("clean_old_seqnums [del_major_done]", [])
    end.

short_long_same_dev_p(HLogDir) ->
    ShortDir = filename:dirname(gmt_hlog:log_file_path(HLogDir, 1)),
    LongDir = filename:dirname(gmt_hlog:log_file_path(HLogDir, -1)),
    {ok, ShortFI} = file:read_file_info(ShortDir),
    {ok, LongFI} = file:read_file_info(LongDir),
    ShortFI#file_info.major_device == LongFI#file_info.major_device andalso
        ShortFI#file_info.minor_device == LongFI#file_info.minor_device.

do_bigblob_hunk_writeback(_LastSeqNum, _LastOffset,
                          #state{short_long_same_dev_p = true}) ->
    %% We don't need to do any copying here: shortterm and longterm
    %% dirs are on the same device and thus in the same file system
    %% and thus everything will be moved to longterm storage by
    %% gmt_hlog:move_seq_to_longterm().
    {ok, 0};
do_bigblob_hunk_writeback(LastSeqNum, LastOffset,
                          #state{hlog_dir = HLogDir} = S) ->
    CurSeqs = [N || N <- gmt_hlog:find_current_log_seqnums(HLogDir),
                    N >= LastSeqNum],
    SeqSizes = lists:map(fun(SeqNum) ->
                                 Path = gmt_hlog:log_file_path(HLogDir, SeqNum),
                                 {ok, FI} = file:read_file_info(Path),
                                 {SeqNum, FI#file_info.size}
                         end, CurSeqs),
    ToDos = lists:map(fun({Seq, Size}) when Seq == LastSeqNum ->
                              {Seq, LastOffset, Size - LastOffset};
                         ({Seq, Size}) ->
                              {Seq, 0, Size}
                      end, SeqSizes),
    copy_parts(ToDos, S).

copy_parts(ToDos, #state{hlog_dir = HLogDir} = _S) ->
    N = lists:foldl(
          fun({_SeqNum, _ByteOffset, 0}, Acc) ->
                  Acc;
             ({SeqNum, ByteOffset, NumBytes}, Acc) ->
                  try
                      SrcPath = gmt_hlog:log_file_path(HLogDir, SeqNum),
                      DstPath = gmt_hlog:log_file_path(HLogDir, -SeqNum),
                      %% Hrm, I dunno if I like this dict kludge, either.
                      {ok, SrcFH} = file:open(SrcPath, [read, binary, raw]),
                      put(srcfh___, SrcFH),
                      {ok, DstFH} = file:open(DstPath, [read, write, binary, raw]),
                      put(dstfh___, DstFH),
                      {ok, Bin} = file:pread(SrcFH, ByteOffset, NumBytes),
                      ok = file:pwrite(DstFH, ByteOffset, Bin),
                      Acc + size(Bin)
                  catch
                      _X:_Y ->
                          ?E_ERROR("copy_parts ~p ~p ~p: ~p ~p",
                                   [SeqNum, ByteOffset, NumBytes, _X, _Y]),
                          ?WAIT_BEFORE_EXIT,
                          exit({copy_parts, _X, _Y})
                  after begin
                            erlang:garbage_collect(),
                            _ = [catch file:close(erase(X)) || X <- [srcfh___,dstfh___]]
                        end
                  end
          end, 0, ToDos),
    {ok, N}.

brick_registration_dir(S) ->
    S#state.hlog_dir ++ "/register".

brick_registration_file(BrickName, S) ->
    brick_registration_dir(S) ++ "/" ++ atom_to_list(BrickName).

create_registration_file(BrickName, S) ->
    {ok, FH} = file:open(brick_registration_file(BrickName, S), [write]),
    ok = file:close(FH).

delete_registration_file(BrickName, S) ->
    file:delete(brick_registration_file(BrickName, S)).

do_get_all_registrations(S) ->
    Paths = filelib:fold_files(brick_registration_dir(S),
                               ".*", false, fun(F, Acc) -> [F|Acc] end, []),
    [list_to_atom(filename:basename(X)) || X <- Paths].

%% TODO: Perhaps have multiple procs working on copying from different
%%       sequence files?  Just in case we have too much idle disk I/O
%%       capacity and wish to use it....
%% TODO: In an ideal world, the brick walks would include the size of the
%%       value blob so that copy_one_hunk could be a bit more efficient.

start_scavenger_commonlog(PropList0) ->
    RegBricks = gmt_hlog_common:get_all_registrations(),
    BrOpts = [{Br, case {catch brick_server:status(Br, node()),
                         catch brick_server:chain_get_my_repair_state(Br, node())} of
                       {{ok, Ps}, ok} ->
                           Is = proplists:get_value(implementation, Ps),
                           proplists:get_value(options, Is);
                       _ ->
                           error
                   end} || Br <- RegBricks],
    case [Br || {Br, error} <- BrOpts] of
        [] ->
            BrNds = [{Br, node()} || Br <- RegBricks],
            _ = [gmt_util:clear_alarm({scavenger, T}) || T <- BrNds],
            Bigs = [Br || {Br, Os} <- BrOpts,
                          proplists:get_value(bigdata_dir, Os, false) =/= false],
            ?E_INFO("SCAV: Started with ~p", [Bigs]),
            do_start_scavenger_commonlog2(Bigs, PropList0);
        ErrBricks ->
            ErrNds = [{Br, node()} || Br <- ErrBricks],
            Msg = "Scavenger may not execute until all bricks are running.",
            _ = [gmt_util:set_alarm({scavenger, T}, Msg) || T <- ErrNds],
            ?E_ERROR("Bricks ~p are not available, scavenger aborted", [ErrNds]),
            {error, ErrNds}
    end.

do_start_scavenger_commonlog2(Bricks, PropList) ->
    CommonLogSvr = gmt_hlog_common:hlog_pid(?GMT_HLOG_COMMON_LOG_NAME),
    {ok, CurSeq0} = gmt_hlog:advance_seqnum(CommonLogSvr, 1),
    {CurSeq1, _} = read_flush_file(gmt_hlog:log_name2data_dir(
                                     ?GMT_HLOG_COMMON_LOG_NAME)),
    %% CurSeq1 is the largest sequence number that the writeback
    %% process (plus time spent waiting for the
    %% 'brick_dirty_buffer_wait' interval) has flushed to disk.  Don't
    %% mess with any sequence at or above CurSeq1.
    CurSeq = erlang:min(CurSeq0, CurSeq1),

    MaximumLivePt = case proplists:get_value(skip_live_percentage_greater_than,
                                             PropList) of
                        N when N >= 0, N =< 100 -> N;
                        _                       -> 100 % Examine all files
                    end,
    ThrottleBytes = case proplists:get_value(throttle_bytes, PropList) of
                        T when is_integer(T), T >= 0 ->
                            T;
                        _ ->
                            {ok, T} = application:get_env(gdss_brick, brick_scavenger_throttle_bytes),
                            T
                    end,
    SorterSize = proplists:get_value(sorter_size, PropList, 16*1024*1024),
    WorkDir = proplists:get_value(work_dir, PropList, "./scavenger-work-dir"),

    SA = #scav{options = PropList,
               work_dir = WorkDir,
               wal_mod = gmt_hlog_common,
               name = ?GMT_HLOG_COMMON_LOG_NAME,
               log = gmt_hlog:log_name2reg_name(?GMT_HLOG_COMMON_LOG_NAME),
               log_dir = gmt_hlog:log_name2data_dir(?GMT_HLOG_COMMON_LOG_NAME),
               %% For common log, any sequence number at or beyond
               %% CurSeq is off-limits.
               last_check_seq = CurSeq,
               skip_live_percentage_greater_than = MaximumLivePt,
               sorter_size = SorterSize, bricks = Bricks,
               throttle_bytes = ThrottleBytes,
               bottom_fun = fun scavenger_commonlog_bottom/1},
    ?DBG_TLOG("scavenger ~w, last_check_seq ~w", [SA#scav.name, CurSeq]),
    Fdoit = fun() -> scavenger_commonlog(SA),
                     exit(normal)
            end,
    Pid = spawn(fun() -> link_catch_shutdowns(Fdoit) end),
    {ok, Pid}.

link_catch_shutdowns(Fun) ->
    try
        %% We're probably spawned without a link.  It would be nice if
        %% someone would stop us if something big happened, e.g. the
        %% GDSS app were shut down.  We'll link ourselves to a
        %% well-known supervisor that we know must be running if the
        %% bricks we're scavenging are running.
        link(whereis(brick_brick_sup)),
        process_flag(priority, low),
        Fun(),
        exit(normal)
    catch
        exit:Fine when Fine == normal; Fine == stopping_on_shutdown_request;
                       Fine == exclusive_wait_exit ->
            ok;
        exit:{_, _, Fine}
          when Fine == normal; Fine == stopping_on_shutdown_request;
               Fine == exclusive_wait_exit ->
            ok; % smart_exceptions
        X:Y ->
            ?E_ERROR("Scavenger ~p error: ~p ~p @ ~p",
                     [self(), X, Y, erlang:get_stacktrace()])
    end.

scav_excl_name() ->
    the_scavenger_proc.

scav_stop_signal_p() ->
    receive please_stop_now -> true
    after 0                 -> false
    end.

stop_scavenger_commonlog() ->
    case whereis(scav_excl_name()) of
        undefined -> scavenger_not_running;
        Pid       -> Pid ! please_stop_now,
                     {shutdown_requested, Pid}
    end.

-spec scav_check_shutdown(scav_r(), scav_progress_r()) -> ok | no_return().
scav_check_shutdown(#scav{name=Name}=SA, Progress) ->
    case scav_stop_signal_p() of
        true ->
            ?E_INFO("SCAV: ~w - Received shutdown request.",
                    [Name, self()]),
            scav_print_summary(SA, Progress),
            scav_delete_work_files(SA),
            ?WAIT_BEFORE_EXIT,
            exit(stopping_on_shutdown_request);
        false ->
            ok
    end.

-spec scav_print_summary(scav_r(), 'undefined' | scav_progress_r()) -> ok.
scav_print_summary(SA, undefined) ->
    scav_print_summary(SA, #scav_progress{});
scav_print_summary(#scav{name=Name, options=Options,
                         dead_paths=DeadPaths,
                         dead_seq_bytes=DeadSeqBytes,
                         live_seq_bytes=LiveSeqBytes,
                         live_hunk_sizes=LiveHunkSizesGroupBySeq},
                   #scav_progress{copied_hunks=CopiedHunks,
                                  copied_bytes=CopiedBytes,
                                  errors=Errors
                                 }) ->
    ?E_INFO("Scavenger ~w finished:\n"
            "\tOptions: ~p\n"
            "\tTotal ~p bytes reclaimed.\n"
            "\tLogs deleted without scavenging: ~p (~p bytes)\n"
            "\tLogs scavenged: ~p (~p bytes)\n"
            "\t\tCopied: hunks, bytes, errs = ~p, ~p, ~p",
            [Name,
             Options,
             DeadSeqBytes + (LiveSeqBytes - CopiedBytes),
             length(DeadPaths), DeadSeqBytes,
             length(LiveHunkSizesGroupBySeq), (LiveSeqBytes - CopiedBytes),
             CopiedHunks, CopiedBytes, Errors]),
    ok.

-spec scav_delete_work_files(scav_r()) -> ok.
scav_delete_work_files(#scav{work_dir=WorkDir}) ->
    _ = os:cmd("/bin/rm -rf " ++ WorkDir),
    ok.

scav_exit_if_someone_else() ->
    F_excl_wait = fun() ->
                          ?E_NOTICE("Scavenger ~p exiting. Another scavenger process is running.",
                                   [self()]),
                          ?WAIT_BEFORE_EXIT,
                          exit(exclusive_wait_exit)
                  end,
    F_excl_go = fun() ->
                        ?E_INFO("Scavenger ~p starting now.", [self()])
                end,
    brick_ets:really_cheap_exclusion(scav_excl_name(), F_excl_wait, F_excl_go).

-spec scavenger_commonlog(scav_r()) -> 'normal'.
scavenger_commonlog(#scav{name=Name, work_dir=WorkDir,
                          log=Log, exclusive_p=ExclusiveP,
                          last_check_seq=LastCheckSeq,
                          bottom_fun=BottomFun}=SA) ->

    %% Make certain this is the only scavenger running.
    if
        ExclusiveP ->
            _ = scav_exit_if_someone_else(),
            ok;
        true ->
            ok
    end,

    %% Step 1 - Get all sequence numbers eligible for scavenging.
    AllSeqs = lists:usort([N || N <- gmt_hlog:get_all_seqnums(Log),
                                abs(N) < LastCheckSeq]),

    if
        AllSeqs =:= [] ->
            ?E_INFO("SCAV: ~w - Finished. No log sequence files to scavenge.", [Name]),
            normal;
        true ->
            ?E_INFO("SCAV: ~w - Log sequence numbers eligible for scavenging: ~w",
                   [Name, AllSeqs]),

            %% Clear the WorkDir
            scav_delete_work_files(SA),
            ok = file:make_dir(WorkDir),

            %% Step 2 Find all keys and their raw storage locations.
            scavenger_commonlog_save_storage_locations(SA, AllSeqs),
            scav_check_shutdown(SA, undefined),

            %% @TODO Run step 5 before step 3
            %% - Move the part to scan for live hunk bytes from step 3 to 5
            %% - Update step 5 to delete the work files for the sequences that
            %%   have grater live hunk percentages than the threshold
            %% - Move step 3 under step 5

            %% Step 3 Sort store tuples in each work file.
            HunkSizesGroupBySeq = scavenger_sort_storage_locations(SA),
            scav_check_shutdown(SA, undefined),

            %% Step 4 Identify sequences that contains 0 live hunks.
            {DeadSeqs, DeadPaths} = scavenger_find_dead_sequences(SA, AllSeqs, HunkSizesGroupBySeq),
            scav_check_shutdown(SA, undefined),

            %% Step 5 Filter out any live sequences that contain
            %% more than the maximum amount of live/in-use space.
            LiveSeqs = AllSeqs -- DeadSeqs,
            LiveHunkSizesGroupBySeq = scavenger_find_live_sequences(SA, LiveSeqs, HunkSizesGroupBySeq),
            scav_check_shutdown(SA, undefined),

            %% Step 6
            {DeadSeqBytes, LiveSeqBytes} =
                scavenger_count_all_bytes_in_sequences(SA, DeadPaths, LiveSeqs),
            scav_check_shutdown(SA, undefined),

            SA2 = SA#scav{dead_paths=DeadPaths,
                          dead_seq_bytes=DeadSeqBytes,
                          live_seq_bytes=LiveSeqBytes,
                          live_hunk_sizes=LiveHunkSizesGroupBySeq
                         },
            BottomFun(SA2)
    end.

%% @doc Scavenger step 2: Find all keys and their raw storage
%% locations via get_many hackery
-spec scavenger_commonlog_save_storage_locations(scav_r(), [seqnum()]) -> 'ok'.
scavenger_commonlog_save_storage_locations(#scav{name=Name, work_dir=WorkDir,
                                                 bricks=Bricks}=SA, AllSeqs) ->
    ?E_INFO("SCAV: ~w - Saving all keys and their raw storage locations.", [Name]),

    %% This function creates a dict with the followings:
    %%     key = Sequence #
    %%     val = {LiveBytes, [StoreTuple,...]}
    FirstKey = ?BRICK__GET_MANY_FIRST,
    Fs = [get_many_raw_storetuples],
    F_k2d = fun({_BrickName, _Key, _TS, {0, 0}}, Dict) ->
                    Dict;
               ({BrickName, Key, TS, {SeqNum, Offset}, ValLen, ExpTime, Flags}, Dict) ->
                    case lists:member(SeqNum, AllSeqs) of
                        true ->
                            {Bytes, L} = case dict:find(SeqNum, Dict) of
                                             {ok, {B_, L_}} -> {B_, L_};
                                             error          -> {0, []}
                                         end,
                            %% StoreTuples will be sorted later by ascending offset
                            StoreTuple = {Offset, BrickName, Key, TS, ValLen, ExpTime, Flags},
                            dict:store(SeqNum, {Bytes + ValLen, [StoreTuple|L]}, Dict);
                        false ->
                            Dict
                    end
            end,
    %% This function creates disk_log file, one per log sequence file,
    %% and write the following terms:
    %%    {live_bytes, Bytes}
    %%    StoreTuple
    F_lump = fun(Dict) ->
                     scav_check_shutdown(SA, undefined),
                     Sequences = dict:to_list(Dict),
                     lists:foreach(
                       fun({Seq, {LiveBytes, StoreTuples}}) ->
                               Path = WorkDir ++ "/" ++ integer_to_list(Seq) ++ ".",
                               {ok, WorkFile} = disk_log:open([{name,Path},
                                                               {file,Path},
                                                               {mode, read_write}]),
                               ok = disk_log:log(WorkFile, {live_bytes, LiveBytes}),
                               ok = disk_log:log_terms(WorkFile, StoreTuples),
                               ok = disk_log:close(WorkFile),
                               ?E_DBG("SCAV: ~w - Saved storage locations for sequence ~w. "
                                      "~w live hunks (~w bytes)",
                                      [Name, Seq, length(StoreTuples), LiveBytes]),
                               ok
                       end, Sequences),
                     dict:new()
             end,
    _ = [ ok = brick_ets:scavenger_get_keys(Br, Fs, FirstKey, F_k2d, F_lump) || Br <- Bricks ],
    ok.
%% @doc Scavenger step 3: Sort store tuples in each work file.
-spec scavenger_sort_storage_locations(scav_r()) -> [seqnum_hunk_size()].
scavenger_sort_storage_locations(#scav{name=Name, work_dir=WorkDir,
                                       sorter_size=SorterSize}=SA) ->
    ?E_INFO("SCAV: ~w - Sorting store tuples for each sequence", [Name]),

    %% Do this step in a child process, to try to avoid some
    %% accumulation of garbage, despite the fact that explicitly
    %% calling erlang:garbage_collect().

    %% This function sorts store tuples by ascending offsets.
    %%
    %% The store tuple in the work file is:
    %%     {Offset, BrickName, Key, TS, ValLen, ExpTime, Flags}
    Sorter = fun(InPath, Acc) ->
                     try
                         scav_check_shutdown(SA, undefined),

                         %% Sort store tuples.
                         {ok, Log} = disk_log:open([{name,InPath},
                                                    {file,InPath}, {mode,read_only}]),
                         OutPath = string:strip(InPath, right, $.),
                         {ok, OLog} = disk_log:open([{name,OutPath}, {file,OutPath}]),
                         ok = file_sorter:sort(brick_ets:file_input_fun(Log, start),
                                               brick_ets:file_output_fun(OLog),
                                               [{format, term},
                                                {size, SorterSize}]),
                         ok = disk_log:close(Log),
                         erlang:garbage_collect(),

                         {ok, #file_info{size=OutSize}} = file:read_file_info(OutPath),
                         ?E_INFO("SCAV: ~w - Sorted the contents of work file: ~s "
                                 "(file size: ~w bytes)",
                                 [Name, OutPath, OutSize]),

                         %% Count live bytes in Log.
                         {ok, Log} = disk_log:open([{name,InPath},
                                                    {file,InPath}, {mode,read_only}]),
                         Bytes = count_live_bytes_in_log(Log),
                         ok = disk_log:close(Log),
                         ok = file:delete(InPath),

                         erlang:garbage_collect(),
                         ?E_INFO("SCAV: ~w - Scanned the work file: ~s (live hunks: ~w bytes)",
                                 [Name, OutPath, Bytes]),

                         SeqNum = brick_ets:temp_path_to_seqnum(OutPath),
                         [{SeqNum, Bytes}|Acc]

                     catch Err1:Err2 ->
                             OutPath2 = string:strip(InPath, right, $.),
                             ?E_ERROR("SCAV: ~w - Error processing ~s and ~s: ~p ~p at ~p",
                                      [Name, InPath, OutPath2, Err1, Err2,
                                       erlang:get_stacktrace()]),
                             ?WAIT_BEFORE_EXIT,
                             exit(abort)
                     end
             end,
    ParentPid = self(),
    Pid = spawn_opt(fun() ->
                            X = filelib:fold_files(WorkDir, ".*", false, Sorter, []),
                            ParentPid ! {self(), X},
                            unlink(ParentPid),
                            exit(normal)
                    end, [link, {priority, low}]),
    receive {X, RemoteVal} when X =:= Pid-> RemoteVal end.

-spec count_live_bytes_in_log(file:fd()) -> integer().
count_live_bytes_in_log(Log) ->
    brick_ets:disk_log_fold(fun({live_bytes, Bs}, Sum) -> Sum + Bs;
                               (_               , Sum) -> Sum
                            end, 0, Log).

%% @doc Scavenger step 4: Identify sequences that contains 0 live hunks.
-spec scavenger_find_dead_sequences(scav_r(), [seqnum()], [seqnum_hunk_size()]) ->
                                           {[seqnum()], [file:name()]}.
scavenger_find_dead_sequences(#scav{name=Name, log_dir=LogDir, wal_mod=WalMod},
                              AllSeqs, HunkSizesGroupBySeq) ->
    %% Note: Because of movement of sequence #s from shortterm to longterm
    %%       areas, we need to check both positive & negative
    LiveDict = dict:from_list(HunkSizesGroupBySeq),
    DeadSeqs = lists:sort([ Seq || Seq <- AllSeqs,
                                   dict:find( Seq, LiveDict) =:= error,
                                   dict:find(-Seq, LiveDict) =:= error ]),
    DeadPaths = [ brick_ets:which_path(LogDir, WalMod, Seq) || Seq <- DeadSeqs ],
    if
        DeadPaths =/= [] ->
            ?E_INFO("SCAV: ~w - Found log sequences containing no live hunks: ~w",
                    [Name, DeadSeqs]);
        true ->
            ok
    end,
    {DeadSeqs, DeadPaths}.

%% @doc Scavenger step 5: Filter out any live sequences that contain
%% more than the maximum amount of live/in-use space. This calculation
%% is a bit inaccurate because the in-memory byte counts do not include
%% gmt_hlog overhead (header descriptions, etc.), but we'll be
%% close enough.

-spec scavenger_find_live_sequences(scav_r(), [seqnum()], [seqnum_hunk_size()]) ->
                                           [seqnum_hunk_size()].
scavenger_find_live_sequences(_SA, [], _HunkSizesGroupBySeq) ->
    [];
scavenger_find_live_sequences(#scav{name=Name, wal_mod=WalMod, log_dir=LogDir,
                                    skip_live_percentage_greater_than=SkipLivePercentage},
                              LiveSeqs, HunkSizesGroupBySeq) ->
    ?E_INFO("SCAV: ~w - Checking live hunks percentage for log sequences ~w",
            [Name, LiveSeqs]),

    LiveSeqsAbs = lists:sort([abs(N) || N <- LiveSeqs]),
    LiveBytesInLiveSeqs = lists:sort([T || {SeqNum, _} = T <- HunkSizesGroupBySeq,
                                           lists:member(SeqNum, LiveSeqsAbs)]),
    SeqSizes = lists:map(
                 fun(SeqNum) ->
                         {_, Path} = brick_ets:which_path(LogDir, WalMod, SeqNum),
                         {ok, FI} = file:read_file_info(Path),
                         {SeqNum, FI#file_info.size}
                 end, LiveSeqsAbs),

    {_, LiveHunkSizesGroupBySeq} =
        lists:unzip(lists:filter(
                      fun({{SeqNum1, FileSize}, {SeqNum2, Bytes}})
                            when abs(SeqNum1) == abs(SeqNum2) ->
                              LivePercentage = Bytes / FileSize,
                              ShouldScavenge =
                                  LivePercentage =< (SkipLivePercentage / 100),
                              ?E_INFO("SCAV: ~w - Live hunks percentage for log sequence ~w - ~.2f% "
                                      "live/total bytes: ~w/~w ~s",
                                      [Name, SeqNum1, LivePercentage * 100,
                                       Bytes, FileSize,
                                       if ShouldScavenge -> "";
                                          true ->           "(won't be scavenged)"
                                       end]),
                              ShouldScavenge
                      end, lists:zip(SeqSizes, LiveBytesInLiveSeqs))),
    LiveHunkSizesGroupBySeq.

%% @doc Scavenger step 6: Count all byets in sequences
-spec scavenger_count_all_bytes_in_sequences(scav_r(),
                                             DeadPaths::[file:name()], LiveSeqs::[seqnum()]) ->
                                                    {DeadSeqBytes::byte_size(),
                                                     LiveSeqBytes::byte_size()}.
scavenger_count_all_bytes_in_sequences(#scav{log_dir=LogDir, wal_mod=WalMod}, DeadPaths, LiveSeqs) ->
    Calculator = fun({_Seq, Path}, TotalBytes) ->
                         case file:read_file_info(Path) of
                             {ok, #file_info{size=Size}} ->
                                 TotalBytes + Size;
                             Err ->
                                 ?E_WARNING("Can't read file info for ~p (error ~p)", [Path, Err]),
                                 TotalBytes
                         end
                 end,

    DeadSeqBytes = lists:foldl(Calculator, 0, DeadPaths),
    LiveSeqBytes = lists:foldl(Calculator, 0,
                               [ brick_ets:which_path(LogDir, WalMod, Seq) || Seq <- LiveSeqs ]),
    {DeadSeqBytes, LiveSeqBytes}.


%% @doc Bottom half of scavenger.
%%
%% The arguments are an eclectic mix of stuff that's a result of a
%% previous refactoring to split the old refactoring function into
%% several pieces.  Bytes1, Del1, and BytesBefore are used only for
%% reporting at the end of this func.

-spec scavenger_commonlog_bottom(scav_r()) -> 'normal' | 'stopping_on_shutdown_request'.
scavenger_commonlog_bottom(#scav{name=Name,
                                 log=HLog,
                                 throttle_bytes=ThrottleBytes,
                                 dead_paths=DeadPaths,  %% DeadSeqs will be enough
                                 live_hunk_sizes=LiveHunkSizesGroupBySeq}=SA) ->

    %% Step 7: Delete sequence files with no live hunks
    lists:foreach(fun({SeqNum, Path}) ->
                          case delete_log_file(SA, SeqNum) of
                              {ok, _Path, Size} ->
                                  ?E_INFO("SCAV: ~w - Deleted a log sequence ~w "
                                          "with no live hunk: ~s (~w bytes)",
                                          [Name, SeqNum, Path, Size]);
                              {error, _}=Err ->
                                  ?E_WARNING("SCAV: ~w - Failed to delete a log sequence ~w "
                                             "with no live hunk: ~s (~p)",
                                             [Name, SeqNum, Path, Err])
                          end
                  end, DeadPaths),

    %% Step 8: Copy hunks to a new long-term sequence. Advance the
    %% long-term counter to avoid chance of writing to the same
    %% sequence that we read from.
    if
        LiveHunkSizesGroupBySeq =/= [] ->
            ?E_INFO("SCAV: ~w - Copying hunks to a new long-term log sequence", [Name]),
            {ok, _} = gmt_hlog:advance_seqnum(HLog, -1),

            {ok, ThrottlePid} = brick_ticket:start_link(undefined, ThrottleBytes),
            SA1 = SA#scav{throttle_pid=ThrottlePid},
            ScavProgress = lists:foldl(scavenge_one_seq_file_fun(SA1),
                                       #scav_progress{}, LiveHunkSizesGroupBySeq),
            ?E_INFO("SCAV: ~w - Finished copying hunks", [Name]),
            brick_ticket:stop(ThrottlePid),
            scav_print_summary(SA1, ScavProgress);

        true ->
            scav_print_summary(SA, undefined)
    end,

    scav_delete_work_files(SA),
    normal.

-spec scavenge_one_seq_file_fun(scav_r()) ->
                                       fun(({seqnum(), byte_size()}, scav_progress_r()) ->
                                                  scav_progress_r()).
scavenge_one_seq_file_fun(#scav{name=Name, work_dir=WorkDir,
                                wal_mod=WalMod,
                                log_dir=LogDir,
                                throttle_pid=ThrottlePid}=SA) ->

    BlobReader = fun(Su, FH) ->
                         ?LOGTYPE_BLOB = Su#hunk_summ.type,
                         [Bytes] = Su#hunk_summ.c_len,
                         brick_ticket:get(ThrottlePid, Bytes),
                         Bin = gmt_hlog:read_hunk_member_ll(FH, Su, md5, 1),
                         Su2 = Su#hunk_summ{c_blobs = [Bin]},
                         %% TODO: In case of failure, don't crash.
                         true = gmt_hlog:md5_checksum_ok_p(Su2),
                         Bin
                 end,

    fun({SeqNum, Bytes}, #scav_progress{copied_hunks=Hs, copied_bytes=Bs, errors=Es}=Progress) ->
            ?E_INFO("SCAV: ~w - Coping live hunks in log sequence ~w to the latest log: "
                    "~w bytes to copy",
                    [Name, SeqNum, Bytes]),
            DPath = WorkDir ++ "/" ++ integer_to_list(SeqNum),
            {ok, DiskLog} = disk_log:open([{name, DPath},
                                          {file, DPath}, {mode,read_only}]),
            {ok, InHLog} = WalMod:open_log_file(LogDir, SeqNum, [read, binary]),

            try scavenger_move_hunks(SA, SeqNum, BlobReader, InHLog, DiskLog) of
                #scav_progress{copied_hunks=HunkCount, copied_bytes=CopiedBytes, errors=Errors} ->
                    ok = disk_log:close(DiskLog),
                    ok = file:close(InHLog),
                    if
                        Errors =:= 0 ->
                            ?E_INFO("SCAV: ~w - Finished coping live hunks in log sequence ~w "
                                    "to the latest log: ~w hunks, ~w bytes",
                                    [Name, SeqNum, HunkCount, CopiedBytes]),
                            {ok, SleepTimeSec} = application:get_env(gdss_brick,
                                                                     brick_dirty_buffer_wait),
                            spawn_log_file_eraser(SA, SeqNum, SleepTimeSec);
                        true ->
                            ?E_ERROR("SCAV: ~w sequence ~p: ~p errors", [Name, SeqNum, Errors])
                    end,
                    #scav_progress{copied_hunks=Hs + HunkCount,
                                   copied_bytes=Bs + CopiedBytes,
                                   errors=Es + Errors}
            catch E1:E2 ->
                    ?E_ERROR("SCAV: ~w sequence ~p: ~p ~p", [Name, SeqNum, E1, E2]),
                    _ = disk_log:close(DiskLog),
                    _ = file:close(InHLog),
                    Progress#scav_progress{errors=Es + 1}
            end
    end.

-spec scavenger_move_hunks(scav_r(), SeqNum::seqnum(),
                           BlobReader::fun(), InHLog::file:fd(), DiskLog::term()) ->
                                  scav_progress_r().
scavenger_move_hunks(SA, SeqNum, BlobReader, InHLog, DiskLog) ->
    scavenger_move_hunks1(SA, SeqNum, BlobReader, InHLog, DiskLog,
                          disk_log:chunk(DiskLog, start), #scav_progress{}).

-spec scavenger_move_hunks1(scav_r(), SeqNum::seqnum(),
                            BlobReader::fun(), InHLog::file:fd(), DiskLog::term(),
                            Chunk::term(),
                            Progress::scav_progress_r()) -> scav_progress_r().
scavenger_move_hunks1(_SA, _SeqNum, _BlobReader, _InHLog, _DiskLog, eof, Progress) ->
    Progress;
scavenger_move_hunks1(#scav{name=Name}, SeqNum, _BlobReader, _InHLog, _DiskLog, {error, _}=Err,
                      #scav_progress{errors=Errors}=Progress) ->
    ?E_ERROR("SCAV: ~w - Error occured while reading the workfile for sequence ~w: ~p, "
             "Canceled coping live hunks to the latest log",
             [Name, SeqNum, Err]),
    Progress#scav_progress{errors=Errors + 1};
scavenger_move_hunks1(SA, SeqNum, BlobReader, InHLog, DiskLog, {Count, Hunks},
                      #scav_progress{copied_hunks=TotalHunkCount,
                                     copied_bytes=TotalBytes,
                                     errors=TotalErrorCount}=Progress) ->

    %% Copy live hunks to the latest common hlog
    CopyOneHunkFun = fun({Offset, BrickName, Key, TS, _ValLen, _ExpTime, _Flags},
                         {Locations, Hs1, Bs1, Es1}) ->
                             case brick_ets:copy_one_hunk(SA, InHLog, Key,
                                                          SeqNum, Offset, BlobReader) of
                                 error ->
                                     {Hs1, Bs1, Es1 + 1};
                                 {NewLoc, Size} ->
                                     %% We want a tuple sortable first by
                                     %% brick name.
                                     OldLoc = {SeqNum, Offset},
                                     Tpl = {BrickName, Key, TS, OldLoc, NewLoc},
                                     {[Tpl|Locations], Hs1 + 1, Bs1 + Size, Es1}
                             end;
                        ({live_bytes, _}, Acc) ->
                             Acc
                     end,
    {Locations, HunkCount, MovedBytes, Errors} = lists:foldl(CopyOneHunkFun, {[], 0, 0, 0}, Hunks),

    %% Update storage locations
    case (catch update_locations_commonlog(SA, Locations)) of
        NumUpdates when is_integer(NumUpdates) ->
            Progress1 = Progress#scav_progress{copied_hunks=TotalHunkCount + HunkCount,
                                               copied_bytes=TotalBytes + MovedBytes},
            if
                Errors =:= 0 ->
                    scav_check_shutdown(SA, Progress1),
                    scavenger_move_hunks1(SA, SeqNum, BlobReader, InHLog, DiskLog,
                                          disk_log:chunk(DiskLog, Count), Progress1);
                true ->
                    Progress1
            end;
        _Err ->
            #scav_progress{copied_hunks=TotalHunkCount + HunkCount,
                           copied_bytes=TotalBytes + MovedBytes,
                           errors=TotalErrorCount + 1}
    end.

%% -spec
update_locations_commonlog(SA, Locations) ->
    NewLocs = gmt_util:list_keypartition(1, lists:keysort(1, Locations)),
    Updates = [update_locations_on_brick(SA, Brick, Locs) ||
                  {Brick, Locs} <- NewLocs],
    lists:sum(Updates).

%% -spec update_locations_on_brick(scav_r(), brick(),
%%                                 [{brick_name(), key(), timestamp(), value(), value()}])
%%                                 -> {ok, SuccessCount::non_neg_integer()}
%%                                        | {error, SuccessCount::non_neg_integer()}.
update_locations_on_brick(#scav{name=Name}, Brick, NewLocs) ->
    Dos = [make_update_location(NL) || NL <- NewLocs],
    DoRes = brick_server:do(Brick, node(), Dos,
                            [ignore_role,
                             {sync_override, false},
                             local_op_only_do_not_forward],
                            60 * 1000),
    AnyError = lists:any(fun({ok, _})       -> false;
                            (key_not_exist) -> false;
                            ({ts_error, _}) -> false;
                            (_X)            -> true
                         end, DoRes),
    if AnyError ->
            ?E_ERROR("Failed to update locations. brick ~p"
                     "~nkeys = ~p~nreturn = ~p~n",
               [Brick, [Key || {_, Key, _, _, _} <- NewLocs], DoRes]),
            error; % Yes, returning a non-integer is bad.
       true ->
            UpdateCount = length(Dos),
            ?E_DBG("SCAV: ~w - Updated storage locations for ~w keys on brick ~w",
                    [Name, UpdateCount, Brick]),
            UpdateCount
    end.

%% -spec make_update_location({brick_name(), key(), timestamp(), value(), value()})
%%                            -> fun().
make_update_location({_BrickName, Key, OrigTS, OrigVal, NewVal}) ->
    F = fun(Key0, _DoOp, _DoFlags, S0) ->
                O2 = case brick_server:ssf_peek(Key0, false, S0) of
                         [] ->
                             key_not_exist;
                         [{_Key, OrigTS, _OrigVal, OldExp, OldFlags}] ->
                             {ImplMod, ImplState} = brick_server:ssf_impl_details(S0),
                             Val0 = ImplMod:bcb_val_switcharoo(OrigVal, NewVal, ImplState),
                             Fs = [{testset, OrigTS}|OldFlags],
                             %% make_replace doesn't allow custom TS.
                             brick_server:make_op6(replace, Key0, OrigTS, Val0, OldExp, Fs);
                         [{_Key, RaceTS, _RaceVal, _RaceExp, _RaceFlags}] ->
                             {ts_error, RaceTS}
                     end,
                {ok, [O2]}
        end,
    brick_server:make_ssf(Key, F).

-spec spawn_log_file_eraser(scav_r(), seqnum(), non_neg_integer()) -> pid().
spawn_log_file_eraser(#scav{name=Name}=SA, SeqNum, SleepTimeSec) ->
    spawn(fun() ->
                  timer:sleep(SleepTimeSec * 1000),
                  case delete_log_file(SA, SeqNum) of
                      {ok, Path, Size} ->
                          ?E_INFO("SCAV: ~w - Deleted a log sequence ~w: ~s (~w bytes)",
                                  [Name, SeqNum, Path, Size]);
                      {error, Err} ->
                          ?E_ERROR("SCAV: ~w - Error deleting a log sequence ~w: (~p)",
                                   [Name, SeqNum, Err])
                  end
          end).

-spec delete_log_file(scav_r(), seqnum()) ->
                             {ok, Path::file:name(), FileSize::byte_size()} | {error, term()}.
delete_log_file(#scav{wal_mod=WalMod, log_dir=LogDir}, SeqNum) ->
    case WalMod:log_file_info(LogDir, SeqNum) of
        {ok, Path, #file_info{size=Size}} ->
            case file:delete(Path) of
                ok ->
                    {ok, Path, Size};
                {error, _}=Err ->
                    Err
            end;
        {error, _}=Err ->
                Err
    end.

schedule_next_daily_scavenger() ->
    %% NowSecs = calendar:time_to_seconds(time()),
    %% {ok, StartStr} = application:get_env(gdss_brick, brick_scavenger_start_time),
    %% StartSecs = calendar:time_to_seconds(parse_hh_mm(StartStr)),
    %% WaitSecs = if NowSecs < StartSecs ->
    %%                    (StartSecs - NowSecs);
    %%               true ->
    %%                    StartSecs + (86400 - NowSecs)
    %%            end,
    WaitSecs = 2 * 60,
    ?E_INFO("Scheduling next scavenger ~p seconds from now.", [WaitSecs]),
    timer:send_after(WaitSecs * 1000, start_daily_scavenger).

%% parse_hh_mm(Str) ->
%%     [HH, MM|_] = string:tokens(Str, ":"),
%%     {list_to_integer(HH), list_to_integer(MM), 0}.

do_sequence_file_is_bad(SeqNum, Offset, S) ->
    {CurSeqNum, _CurOffset} =
        gmt_hlog:get_current_seqnum_and_file_position(S#state.hlog_pid),
    brick_ets:sequence_file_is_bad_common(
      S#state.hlog_dir, gmt_hlog, S#state.hlog_pid, S#state.name,
      SeqNum, Offset),
    LocalBricks = do_get_all_registrations(S),
    if SeqNum == CurSeqNum ->
            ?E_CRITICAL("Fatal error: common log: current sequence file is bad: ~p",
                        [SeqNum]),
            spawn(fun() -> application:stop(gdss_brick) end),
            ?WAIT_BEFORE_EXIT,
            exit({current_sequence_is_bad, SeqNum});
       true ->
            _ = [begin
                     brick_ets:append_external_bad_sequence_file(Brick, SeqNum),
                     spawn(fun() -> brick_server:common_log_sequence_file_is_bad(
                                      Brick, node(), SeqNum)
                           end)
                 end || Brick <- LocalBricks],
            S
    end.<|MERGE_RESOLUTION|>--- conflicted
+++ resolved
@@ -77,8 +77,7 @@
 %%% Types/Specs/Records
 %%%----------------------------------------------------------------------
 
-<<<<<<< HEAD
--opaque from() :: {pid(), term()}.
+-type from() :: {pid(), term()}.
 
 -type orddict() :: list().
 
@@ -86,9 +85,6 @@
 
 -type byte_size() :: non_neg_integer().
 -type seqnum_hunk_size() :: {seqnum(), byte_size()}.
-=======
--type from() :: {pid(),term()}.
->>>>>>> 816b7552
 
 -record(state, {
           name                            :: file:name(),
