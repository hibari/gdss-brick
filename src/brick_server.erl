--- conflicted
+++ resolved
@@ -1723,12 +1723,8 @@
                                         end,
                             if SleepTime > 0 ->
                                     ?DBG_CHAIN("~p: forward to ~w after ~w: ~w: ~w",
-<<<<<<< HEAD
-                                               [os:timestamp(), Server, SleepTime, State#state.name, _Msg]);
-=======
                                                [?TIME:system_time(micro_seconds),
                                                 Server, SleepTime, State#state.name, _Msg]);
->>>>>>> aa0839eb
                                true -> ok
                             end,
                             ?DBG_CHAIN("fwd ~p ~p hops ~w ~w", [State#state.name, Server, Hops, DoList]),
@@ -1950,13 +1946,8 @@
                     [State#state.name, BrickName, Node, CS#chain_r.downstream]),
             {noreply, State};
        true ->
-<<<<<<< HEAD
             if R#repair_r.key =:= ?BRICK__GET_MANY_LAST ->
-                    RepairTime = timer:now_diff(now(), R#repair_r.started),
-=======
-            if R#repair_r.key == ?BRICK__GET_MANY_LAST ->
                     RepairTime = timer:now_diff(?TIME:timestamp(), R#repair_r.started),
->>>>>>> aa0839eb
                     Is = R#repair_r.repair_inserts + Inserted,
                     Ds = R#repair_r.repair_deletes + Deleted,
                     ?E_INFO(
@@ -2043,13 +2034,8 @@
             catch ImplMod:bcb_force_flush(ImplState2),
             send_repair_ack(CS, 0, State#state.name, 0, Deletes),
             %% delme?? catch brick_itimer:cancel(CS#chain_r.clock_tref),
-<<<<<<< HEAD
             false = size(ImplState2) =:= record_info(size, state), %sanity
-            OkTime = now(),
-=======
-            false = size(ImplState2) == record_info(size, state), %sanity
             OkTime = ?TIME:timestamp(),
->>>>>>> aa0839eb
             delete_repair_overload_key(State#state.name),
             brick_pingee:set_chain_ok_time(State#state.name, node(), OkTime),
             CS2 = set_my_repair_member(State, CS, ok),
@@ -2660,15 +2646,9 @@
             end
     end.
 
-<<<<<<< HEAD
 %% @doc Create a timestamp based on the current time (erlang:now()).
 %% Unit = micro-second.
 -spec make_timestamp() -> integer().
-=======
-%% @spec () -> integer()
-%% @doc Create a timestamp in micro seconds based on the current time.
-
->>>>>>> aa0839eb
 make_timestamp() ->
     ?TIME:erlang_system_time(micro_seconds).
 
@@ -3286,13 +3266,8 @@
             %% second and remove the brick from the chain.
             brick_pingee:set_chain_ok_time(S#state.name, node(), undefined),
             {ok, S#state{chainstate = set_my_repair_member(S, CS, disk_error)}};
-<<<<<<< HEAD
         {OldRState, ok} when OldRState =/= disk_error ->
-            OkTime = now(),
-=======
-        {OldRState, ok} when OldRState /= disk_error ->
             OkTime = ?TIME:timestamp(),
->>>>>>> aa0839eb
             {ok, S#state{chainstate = set_my_repair_member_and_chain_ok_time(
                                         S, CS, NewVal, OkTime)}};
         _ ->
@@ -3585,8 +3560,7 @@
                                                    Props,
                                                    ?REPAIR_MAX_PRIMERS),
             StartingSerial = -888777666555444,
-<<<<<<< HEAD
-            Repair = #repair_r{started=now(),
+            Repair = #repair_r{started=?TIME:timestamp(),
                                started_serial=StartingSerial,
                                last_repair_serial=StartingSerial,
                                repair_method=RepairM,
@@ -3596,18 +3570,6 @@
                                last_ack=now()},
             NewS = S#state{chainstate=CS#chain_r{ds_repair_state=Repair,
                                                  max_primers=MaxPrimers}},
-=======
-            Repair = #repair_r{started = ?TIME:timestamp(),
-                               started_serial = StartingSerial,
-                               last_repair_serial = StartingSerial,
-                               repair_method = RepairM,
-                               max_keys = MaxKeys,
-                               max_bytes = MaxBytes,
-                               key = ?BRICK__GET_MANY_FIRST,
-                               last_ack = ?TIME:timestamp()},
-            NewS = S#state{chainstate = CS#chain_r{ds_repair_state = Repair,
-                                                   max_primers = MaxPrimers}},
->>>>>>> aa0839eb
             NewS2 = send_next_repair(NewS),
             {ok, NewS2}
     end.
@@ -4933,13 +4895,8 @@
                                                val_prime_lastkey = undefined},
                        globalhash = NewGH};
        true ->
-<<<<<<< HEAD
-            Stage = {collecting_phase2_replies, now(), MoveDictList},
+            Stage = {collecting_phase2_replies, ?TIME:timestamp(), MoveDictList},
             TDM = if PropDelay =:= 0 ->
-=======
-            Stage = {collecting_phase2_replies, ?TIME:timestamp(), MoveDictList},
-            TDM = if PropDelay == 0 ->
->>>>>>> aa0839eb
                           Thisdo_Mods;
                      true ->
                           [{log_directive, map_sleep, PropDelay} | Thisdo_Mods]
