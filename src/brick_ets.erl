--- conflicted
+++ resolved
@@ -1109,7 +1109,6 @@
             key_not_exist
     end.
 
-<<<<<<< HEAD
 rename_key_check_newkey(_Key, TStamp, NewKey, _ExpTime, _Flags, State) ->
     case key_exists_p(NewKey, [], State, false) of
         false ->
@@ -1131,21 +1130,6 @@
                     {ok, NewExp, NewFlags};
                 {error, Err} ->
                     Err
-=======
-rename_key2(Key, TStamp, NewKey, ExpTime, Flags, State, TS) ->
-    if
-        TStamp > TS ->
-            case key_exists_p(NewKey, [], State, false) of
-                false ->
-                    %% NewKey doesn't exist
-                    rename_key_with_get_set_delete(Key, TStamp, NewKey, ExpTime, Flags, State);
-                {NewKey, OldTS, _, _, _, _} when TStamp > OldTS ->
-                    %% NewKey does exist and TStamp is OK
-                    rename_key_with_get_set_delete(Key, TStamp, NewKey, ExpTime, Flags, State);
-                {NewKey, OldTS, _, _, _, _} ->
-                    %% Otherwise TStamp is not ok
-                    {{ts_error, OldTS}, State}
->>>>>>> 8c7fb130
             end;
         {error, Err} ->
             Err
@@ -1160,38 +1144,14 @@
                     (_)                       -> true
                  end, Flags),
 
-    %% Get the old value. It has been loaded by the squidflash primer.
+    %% Get the old value. It should have been loaded to RAM by
+    %% the squidflash primer.
     [StoreTuple] = my_lookup(State, Key, true),
     Value = storetuple_val(StoreTuple),
     case set_key(NewKey, TStamp, Value, ExpTime, NewFlags, State) of
         {{ok, _}, NewState1} ->
             DeleteTS = brick_server:make_timestamp(),
             case delete_key(Key, DeleteTS, [], NewState1) of
-                {ok, NewState2} ->
-                    {{ok, TStamp}, NewState2};
-                Err ->
-                    Err
-            end;
-        Err ->
-            Err
-    end.
-
-rename_key_with_get_set_delete(Key, TStamp, NewKey, ExpTime, Flags, State) ->
-    %% Drop exp_time_directive and attrib_directive so that set_key/6
-    %% won't be affected by these directives.
-    NewFlags = lists:filter(
-                 fun({exp_time_directive, _}) -> false;
-                    ({attrib_directive,   _}) -> false;
-                    (_)                       -> true
-                 end, Flags),
-
-    %% Get the old value. It should have been loaded to RAM by the
-    %% squidflash primer.
-    [StoreTuple] = my_lookup(State, Key, true),
-    Value = storetuple_val(StoreTuple),
-    case set_key(NewKey, TStamp, Value, ExpTime, NewFlags, State) of
-        {{ok, _}, NewState1} ->
-            case delete_key(Key, [], NewState1) of
                 {ok, NewState2} ->
                     {{ok, TStamp}, NewState2};
                 Err ->
@@ -1805,7 +1765,6 @@
                       X
               end, Thisdo_Mods).
 
-<<<<<<< HEAD
 filter_mods_from_upstream(Thisdo_Mods, #state{name=Name}=State) ->
     lists:map(fun({insert, ST}) ->
                       Key = storetuple_key(ST),
@@ -1860,386 +1819,6 @@
                  (X) ->
                       X
               end, Thisdo_Mods).
-=======
-filter_mods_from_upstream(Thisdo_Mods, S)
-  when S#state.bigdata_dir == undefined ->
-    Thisdo_Mods;
-filter_mods_from_upstream(Thisdo_Mods, S) ->
-    Ms = lists:map(fun({insert, ST}) ->
-                           Key = storetuple_key(ST),
-                           Val = storetuple_val(ST),
-                           Loc = bigdata_dir_store_val(Key, Val, S),
-                           {insert, ST, storetuple_replace_val(ST, Loc)};
-                      %% Do not modify {insert_value_into_ram,...} tuples here.
-                      ({insert, ST, BigDataDirThing}) ->
-                           ?DBG_OP("Error ~w bad_mod_from_upstream: ~w, ~w", [S#state.name, ST, BigDataDirThing]),
-                           ?E_ERROR("BUG: Error ~w bad_mod_from_upstream: ~p, ~p", [S#state.name, ST, BigDataDirThing]),
-                           exit({bug, S#state.name, bad_mod_from_upstream,
-                                 ST, BigDataDirThing});
-                      ({insert_constant_value, ST}) ->
-                           Key = storetuple_key(ST),
-                           TS = storetuple_ts(ST),
-                           [CurST] = my_lookup(S, Key, false),
-                           CurVal = storetuple_val(CurST),
-                           CurValLen = storetuple_vallen(CurST),
-                           Exp = storetuple_exptime(ST),
-                           Flags = storetuple_flags(ST),
-                           NewST = storetuple_make(
-                                     Key, TS, CurVal, CurValLen, Exp, Flags),
-                           {insert_constant_value, NewST};
-                      ({insert_existing_value, ST, OldKey}) ->
-                           %% This clause should never match in Hibari v0.1.x
-                           ?E_ERROR("BUG: Error ~w bad_mod_from_upstream: insert_existing_value",
-                                    [S#state.name]),
-
-                           %% This will read the actual value from disk and block
-                           %% brick_server's main event loop. The squidflash primer
-                           %% technique cannot be used here as it will reorder the
-                           %% modifications from upstream by delaying the read.
-                           [CurSt] = my_lookup(ST, OldKey, true),
-                           CurVal = storetuple_val(CurSt),
-                           Key = storetuple_key(ST),
-                           Loc = bigdata_dir_store_val(Key, CurVal, ST),
-                           %% ?E_DBG("insert_exsiting_value - sequence_frozen", []),
-                           {insert, ST, storetuple_replace_val(ST, Loc)};
-                      (X) ->
-                           X
-                   end, Thisdo_Mods),
-    %%?DBG_GEN("WWWW: 2: ~p", [Ms]),
-    Ms.
-
-do_checkpoint(S, _Options) when S#state.check_pid /= undefined ->
-    {sorry, S};
-do_checkpoint(S, Options) ->
-    {ok, NewLogSeq} = (S#state.wal_mod):advance_seqnum(S#state.log, 2),
-    Pid = spawn_link(?MODULE, checkpoint_start,
-                     [S, NewLogSeq - 1, self(), Options]),
-    ShadowTab = ets:new(S#state.shadowtab_name, [ordered_set, protected,
-                                                 named_table]),
-    {ok, S#state{check_pid = Pid, shadowtab = ShadowTab}}.
-
-checkpoint_start(S_ro, DoneLogSeq, ParentPid, Options) ->
-    ?DBG_GEN("checkpoint_start ~w [start]", [S_ro#state.name]),
-
-    _LogProps = (S_ro#state.wal_mod):get_proplist(S_ro#state.log),
-    Dir = (S_ro#state.wal_mod):log_name2data_dir(S_ro#state.name),
-    ServerProps = S_ro#state.options,
-    Finfolog = make_info_log_fun(Options),
-
-    CheckName = ?CHECK_NAME ++ "." ++ atom_to_list(S_ro#state.ctab),
-    CheckFile = Dir ++ "/" ++ CheckName ++ ".tmp",
-    Finfolog("Checkpoint: ~w: starting", [S_ro#state.name]),
-    _ = file:delete(CheckFile),
-
-    %% Allow checkpoint requester to alter our behavior, e.g. for
-    %% testing purposes.
-    timer:sleep(proplists:get_value(start_sleep_time, Options, 0)),
-
-    {ok, CheckFH} = file:open(CheckFile, [binary, write]),
-    ok = (S_ro#state.wal_mod):write_log_header(CheckFH),
-
-    %% To avoid icky failure scenarios, we'll add a magic
-    %% {delete_all_table_items} tuple, which effectively tells the
-    %% recovery mechanism to ignore any logs that have been read prior
-    %% to this one.
-    DelAll = term_to_binary([{delete_all_table_items}]),
-    {_, Bin1} = (S_ro#state.wal_mod):create_hunk(?LOGTYPE_METADATA, [DelAll], []),
-    ok = file:write(CheckFH, Bin1),
-
-    %% Dump data from the private metadata table.
-    MDs = term_to_binary([{md_insert, T} ||
-                             T <- ets:tab2list(S_ro#state.mdtab)]),
-    {_, Bin2} = (S_ro#state.wal_mod):create_hunk(?LOGTYPE_METADATA, [MDs], []),
-    ok = file:write(CheckFH, Bin2),
-
-    %% Dump all the "normal" data.
-    ThrottleSvr = case proplists:get_value(throttle_bytes, Options) of
-                      undefined ->
-                          cp_throttle;
-                      Num ->
-                          {ok, TPid} = brick_ticket:start_link(undefined, Num),
-                          TPid
-                  end,
-    put(zzz_throttle_pid, ThrottleSvr),
-    dump_items(S_ro#state.ctab, S_ro#state.wal_mod, CheckFH),
-
-    case proplists:get_value(checkpoint_sync_before_close, Options, true) of
-        true -> ok = file:sync(CheckFH);
-        _    -> ok
-    end,
-    timer:sleep(
-      proplists:get_value(checkpoint_sleep_before_close, Options, 0)),
-
-    ok = file:close(CheckFH),
-    ok = file:rename(CheckFile,
-                     (S_ro#state.wal_mod):log_file_path(Dir, DoneLogSeq)),
-    ok = save_checkpoint_num(Dir, DoneLogSeq),
-
-    OldSeqs = [X || X <- (S_ro#state.wal_mod):find_current_log_seqnums(Dir),
-                    X < DoneLogSeq],
-    DeleteP = case proplists:get_value(bigdata_dir, ServerProps) of
-                  undefined -> true;
-                  _         -> S_ro#state.wal_mod /= gmt_hlog_common
-              end,
-    if DeleteP ->
-            %%
-            %% Here's a not-perfect solution for a race condition.
-            %% The race condition is between us and the
-            %% gmt_hlog_common writeback process.  It's quite possible
-            %% that the writeback process can try to writeback some
-            %% very-recently-written data for a file that we are about
-            %% to delete here.
-            %%
-            %% Our solution:
-            %%   1. Sleep a few seconds before deleting the files.  That
-            %%      will make it much less likely that gmt_hlog_common will
-            %%      re-create the file sometime later.
-            %%   2. We'll do it in a worker proc so that we can notify our
-            %%      parent now and exit.
-            %%
-            Finfolog("checkpoint: ~p: deleting ~p log files",
-                     [S_ro#state.name, length(OldSeqs)]),
-            spawn(fun() ->
-                          %% We have really weird intermittent
-                          %% problems with both QuickCheck and with
-                          %% the regression tests where very
-                          %% occasionally files get deleted when they
-                          %% shouldn't.
-                          link(ParentPid),
-                          timer:sleep(5*1000),
-                          ?DBG_TLOGx({checkpoint, S_ro#state.name, async_delete,
-                                      OldSeqs}),
-                          _ = [_ = file:delete((S_ro#state.wal_mod):log_file_path(
-                                                 Dir, X, Suffix))
-                               || X <- OldSeqs, Suffix <- ["HLOG"]],
-                          unlink(ParentPid),
-                          exit(normal)
-                  end),
-            ok;
-       true ->
-            Finfolog("checkpoint: ~p: moving ~p log "
-                     "files to long-term archive",
-                     [S_ro#state.name, length(OldSeqs)]),
-            _ = [(S_ro#state.wal_mod):move_seq_to_longterm(S_ro#state.log, X)
-                 || X <- OldSeqs],
-            _ = file:delete((S_ro#state.wal_mod):log_file_path(
-                              Dir,S_ro#state.check_lastseqnum)),
-            ok
-    end,
-
-    %% All "bad-sequence" processing is done at brick startup.  (Bad
-    %% file notifications that arrive later either have 0 keys
-    %% affected (i.e. do nothing) or have > 0 keys affected (i.e. flip
-    %% to 'disk_error' state).  Therefore, at this point, ETS refers
-    %% to 0 keys that have known bad pointers.  So it's safe to delete
-    %% now ... though there is a race that's possible with the
-    %% commonLogServer processing a new bad sequence file
-    %% notification.  If that race happens, it's possible to forget
-    %% about that sequence file, but someone we'll re-discover the
-    %% error ourselves at some future time.
-    _ = delete_external_bad_sequence_file(S_ro#state.name),
-
-    if is_pid(ThrottleSvr) ->
-            brick_ticket:stop(ThrottleSvr);
-       true ->
-            ok
-    end,
-    gen_server:cast(ParentPid, {checkpoint_last_seqnum, DoneLogSeq}),
-    Finfolog("Checkpoint: ~p: finished", [S_ro#state.name]),
-    ?DBG_GEN("checkpoint_start ~p [done]", [S_ro#state.name]),
-    exit(done).
-
-dump_items(Tab, WalMod, Log) ->
-    dump_items2(ets:first(Tab), Tab, WalMod, Log, 0, []).
-
-%% @doc Main iterator loop for dumping/writing a table to a disk log.
-%%
-%% Note about separation of ETS and disk storage: Direct use of
-%% ets:lookup() here is OK: we don't need to dump "real" values of val
-%% here.
-
-dump_items2('$end_of_table', _Tab, WalMod, LogFH, _AccNum, Acc) ->
-    {_, Bin} = WalMod:create_hunk(?LOGTYPE_METADATA,
-                                  [term_to_binary(lists:reverse(Acc))], []),
-    ok = file:write(LogFH, Bin),
-    ok;
-dump_items2(Key, Tab, WalMod, LogFH, AccNum, Acc)
-  when AccNum > 200 ->
-    {Bytes, Bin} = WalMod:create_hunk(?LOGTYPE_METADATA,
-                                      [term_to_binary(lists:reverse(Acc))], []),
-    ok = get_bw_ticket(Bytes),
-    ok = file:write(LogFH, Bin),
-    dump_items2(Key, Tab, WalMod, LogFH, 0, []);
-dump_items2(Key, Tab, WalMod, LogFH, AccNum, Acc) ->
-    [ST] = ets:lookup(Tab, Key),
-    %% The insert_value_into_ram flavor is not required here: the
-    %% storetuple is already in the {SeqNum, OffSet} or binary() form
-    %% that we need for a local checkpoint dump.
-    I = {insert, ST},
-    dump_items2(ets:next(Tab, Key), Tab, WalMod, LogFH, AccNum + 1, [I|Acc]).
-
-save_checkpoint_num(Dir, SeqNum) ->
-    FinalPath = Dir ++ "/last-checkpoint",
-    TmpPath = FinalPath ++ ".tmp",
-    {ok, FH} = file:open(TmpPath, [write, binary]), % {sigh}
-    try
-        ok = file:write(FH, [integer_to_list(SeqNum), ""]),
-        ok = file:sync(FH),
-        ok = file:rename(TmpPath, FinalPath)
-    catch X:Y ->
-            ?E_ERROR("Error renaming ~p -> ~p: ~p ~p (~p)",
-                     [TmpPath, FinalPath, X, Y, erlang:get_stacktrace()])
-    after
-        ok = file:close(FH)
-    end.
-
-read_checkpoint_num(Dir) ->
-    try
-        {ok, Bin} = file:read_file(Dir ++ "/last-checkpoint"),
-        {SeqNum, _} = string:to_integer(binary_to_list(Bin)),
-        SeqNum
-    catch _:_ ->
-            1                                       % Get 'em all
-    end.
-
-sync_pid_start(SPA) ->
-    process_flag(priority, high),
-    link(SPA#syncpid_arg.wal_pid),      % share fate
-    {ok, Interval} = application:get_env(gdss_brick, brick_sync_interval_msec),
-    brick_itimer:send_interval(Interval, force_sync),
-    sync_pid_loop(SPA).
-
-sync_pid_loop(SPA) ->
-    %% The 3rd param to collect_sync_requests() is a minor (?)
-    %% tunable, values lower than 5 start hurting on my laptop 10-15%
-    %% but larger than 5 seem to help very little (and add latency in
-    %% extremely low load situations).
-    L = collect_sync_requests([], SPA, 5),
-    if L /= [] ->
-            LastSerial = sync_get_last_serial(L),
-            ?DBG_GEN("SPA ~w requesting sync last serial = ~w",
-                     [SPA#syncpid_arg.name, LastSerial]),
-            Start = now(),                      %qqq debug
-            {ok, _X, _Y} = wal_sync(SPA#syncpid_arg.wal_pid,
-                                    SPA#syncpid_arg.wal_mod),
-            DiffMS = timer:now_diff(now(), Start) div 1000, %qqq debug
-            SPA#syncpid_arg.parent_pid !
-                {syncpid_stats, SPA#syncpid_arg.name, DiffMS, ms, length(L)},
-            ?DBG_GEN("SPA ~p sync_done at ~w, ~w, my last serial = ~w",
-                     [SPA#syncpid_arg.name, _X, _Y, LastSerial]),
-            SPA#syncpid_arg.parent_pid ! {sync_done, self(), LastSerial},
-            ok;
-       true ->
-            ok
-    end,
-    ?MODULE:sync_pid_loop(SPA).
-
-collect_sync_requests([], SPA, Timeout) ->
-    %% Nobody should be sending us anything other than sync request
-    %% tuples Block forever waiting for the first request, then slurp
-    %% in as many as we can without blocking.
-    receive
-        T when is_tuple(T) ->
-            collect_sync_requests([T], SPA, Timeout);
-        force_sync ->
-            []                                  % return empty list to caller
-    end;
-collect_sync_requests(Acc, SPA, Timeout) ->
-    receive
-        T when is_tuple(T) ->
-            collect_sync_requests([T|Acc], SPA, Timeout);
-        force_sync ->
-            %% We can still collect requests when this message
-            %% arrives, but we won't wait any longer for stragglers.
-            collect_sync_requests(Acc, SPA, 0)
-    after Timeout ->
-            lists:reverse(Acc)
-    end.
-
-sync_get_last_serial(L) ->
-    sync_get_last_serial(L, 0).
-
-sync_get_last_serial([{sync_msg, Serial}|T], _LastSerial) ->
-    sync_get_last_serial(T, Serial);
-sync_get_last_serial([], LastSerial) ->
-    LastSerial.
-
-%% @spec (state_r()) -> state_r()
-
-%% LTODO: unfinished
-do_check_checkpoint(S)
-  when S#state.check_pid == undefined ->
-    LogDir = S#state.log_dir,
-    LogFiles = (S#state.wal_mod):find_current_log_files(LogDir),
-    Sum =
-        lists:foldl(fun(File, Acc) ->
-                            %% TODO: Implementation detail leak below.
-                            case file:read_file_info(LogDir ++ "/s/" ++ File) of
-                                {ok, FI} ->
-                                    FI#file_info.size + Acc;
-                                {error, enoent} ->
-                                    %% In the 2-tier CommonLog scheme, this
-                                    %% can happen occasionally, don't log.
-                                    Acc
-                            end
-                    end, 0, LogFiles),
-    SumMB = Sum / (1024*1024),
-    MaxMB =
-        case re:run(atom_to_list(S#state.name), "bootstrap_") of
-            nomatch ->
-                {ok, MB} = application:get_env(gdss_brick, brick_check_checkpoint_max_mb),
-                MB;
-            {match, _} ->
-                %% Use a very small value for bootstrap bricks: they
-                %% aren't supposed to be storing very much, and quick
-                %% startup time is essential.
-                40
-        end,
-    if SumMB > MaxMB ->
-            ?E_INFO("table ~p: SumMB ~p > MaxMB ~p",
-                    [S#state.name, SumMB, MaxMB]),
-            {ok, NewS} = do_checkpoint(S, S#state.options),
-            NewS;
-       true ->
-            S
-    end;
-do_check_checkpoint(S) ->
-    %% Do not perform checkpoint until my_repair_state = ok.
-    S.
-
-fold_shadow_into_ctab(S) ->
-    %% To reuse my_insert_ignore_logging() and
-    %% my_delete_ignore_logging(), set a special magic flag
-    fold_shadow_into_ctab(ets:first(S#state.shadowtab),
-                          S#state{bypass_shadowtab = true}).
-
-%% @doc Main iterator loop for folding table modifications recorded in
-%% the shadowtab table back into the main table.
-%%
-%% Note about separation of ETS and disk storage:
-%% Direct use of ets:lookup() here is OK: we don't need to copy "real"
-%% values of val here.
-%% <b>However</b>, we do need to move each shadow val disk file to its
-%% proper location.
-
-fold_shadow_into_ctab('$end_of_table', S) ->
-    ets:delete(S#state.shadowtab),
-    S#state{shadowtab = undefined, bypass_shadowtab = false};
-fold_shadow_into_ctab(Key, S) ->
-    [Shadow] = ets:lookup(S#state.shadowtab, Key),
-    case Shadow of
-        {Key, insert, StoreTuple} ->
-            my_insert_ignore_logging(S, Key, StoreTuple),
-            fold_shadow_into_ctab(ets:next(S#state.shadowtab, Key), S);
-        {Key, delete, ExpTime} ->
-            my_delete_ignore_logging(S, Key, ExpTime),
-            fold_shadow_into_ctab(ets:next(S#state.shadowtab, Key), S);
-        Err ->
-            ?E_WARNING("fold_shadow: Bad term for ~p: ~p", [Key, Err]),
-            timer:sleep(1000),
-            exit({fold, Key, Err})
-    end.
->>>>>>> 8c7fb130
 
 map_mods_into_ets([{insert, StoreTuple} | Tail], S) ->
     Key = storetuple_key(StoreTuple),
@@ -2927,84 +2506,12 @@
 %% * key replaced -> almost certainly in OS buffer cache
 %% * key relocated by scavenger -> almost certainly in OS buffer cache
 
-<<<<<<< HEAD
 bcb_squidflash_primer(KsRaws, ResubmitFun,
                       #state{name=Name, blob_store=BlobStore}) ->
     FakeS = #state{name=Name, blob_store=BlobStore},
     spawn(fun() ->
                   squidflash_doit(KsRaws, ResubmitFun, FakeS)
           end).
-=======
-squidflash_primer({do, _SentAt, Dos, DoFlags} = DoOp, From, S) ->
-    KsRaws = lists:foldl(
-               fun({get, Key, Flags}, Acc) ->
-                       case {proplists:get_value(witness, Flags),
-                             my_lookup(S, Key, false)} of
-                           {true, _} ->
-                               Acc;
-                           {undefined, []} ->
-                               Acc;
-                           {undefined, [ST]} ->
-                               accumulate_maybe(Key, ST, Acc)
-                       end;
-
-                  ({get_many, Key, Flags}, Acc) ->
-                       case (proplists:get_value(witness, Flags, false) orelse
-                             proplists:get_value(get_many_raw_storetuples, Flags, false)) of
-                           true ->
-                               Acc;
-                           false ->
-                               %% Bummer, get_many1() won't give us raw val
-                               %% tuples.
-                               {X, _S2} = get_many1(Key, [witness|Flags],
-                                                    true, DoFlags, S),
-                               {L, _MoreP} = X,
-                               F_look = fun(K, Acc2) ->
-                                                [ST] = my_lookup(S, K, false),
-                                                accumulate_maybe(Key, ST, Acc2)
-                                        end,
-                               lists:foldl(fun({K, _TS}, Acc2) ->
-                                                   F_look(K, Acc2);
-                                              ({K, _TS, _Flags}, Acc2) ->
-                                                   F_look(K, Acc2)
-                                           end, [], L) ++ Acc
-                       end;
-
-                 ({rename, Key, _Timestamp, _NewKey, _ExpTime, _Flags}, Acc) ->
-                      case my_lookup(S, Key, false) of
-                          [] ->
-                              Acc;
-                          [StoreTuple] ->
-                              accumulate_maybe(Key, StoreTuple, Acc);
-                          false ->
-                              Acc
-                      end;
-
-                  (_, Acc) ->
-                       Acc
-               end, [], Dos),
-    if KsRaws == [] ->
-            goahead;
-       true ->
-            %% OK, this state hack pretty ugly, but because we're
-            %% spawning a proc to do our dirty work, options are
-            %% limited.  And I'm lazy.
-            FakeS = #state{name = S#state.name,
-                           log = S#state.log, log_dir = S#state.log_dir,
-                           wal_mod = S#state.wal_mod},
-            Me = self(),
-            spawn(fun() -> squidflash_doit(KsRaws, DoOp, From, Me, FakeS) end)
-    end.
-
-accumulate_maybe(Key, ST, Acc) ->
-    case storetuple_val(ST) of
-        Val when is_tuple(Val) ->
-            ValLen = storetuple_vallen(ST),
-            [{Key, Val, ValLen}|Acc];
-        Blob when is_binary(Blob) ->
-            Acc
-    end.
->>>>>>> 8c7fb130
 
 squidflash_doit(KsRaws, ResubmitFun, FakeS) ->
     Start = brick_metrics:histogram_timed_begin(read_priming_latencies),
