--- conflicted
+++ resolved
@@ -175,15 +175,9 @@
           n_do = 0 :: non_neg_integer(),
           n_expired = 0 :: non_neg_integer(),
           %% CHAIN TODO: Do these 2 items really belong here??
-<<<<<<< HEAD
-          logging_op_serial = 42 :: non_neg_integer(), % Serial # of logging op
+          logging_op_serial = 42 :: non_neg_integer(),   % Serial # of logging op
           logging_op_q = queue:new() :: hibari_queue(),  % Queue of logged ops for
                                                          % replay when log sync is done.
-=======
-          logging_op_serial = 42 :: non_neg_integer(),  % Serial # of logging op
-          logging_op_q = queue:new() :: hibari_queue(), % Queue of logged ops for
-                                                  % replay when log sync is done.
->>>>>>> 40b3f201
           %% n_log_replay = 0,
           log :: pid(),                           % disk_log for data mod cmds
           thisdo_mods :: [tuple()],               % List of mods by this 'do'
