--- conflicted
+++ resolved
@@ -64,11 +64,7 @@
           phase = pre               :: pre | migrating,
           cookie                    :: term(),
           migr_dict                 :: hibari_dict() | undefined   % migration dictionary
-<<<<<<< HEAD
-                                                            % dict keyed by chain name
-=======
                                                                    % dict keyed by chain name
->>>>>>> 40b3f201
          }).
 
 %% Character that separates the hashable prefix
